#!/usr/bin/env python3.10
import argparse
import base64
import code
import dataclasses
import enum
import http.server
import json
import logging
import os
import re
import socketserver
import sys
import tempfile
import typing
import unittest
import urllib.request
import urllib.parse
from dataclasses import dataclass
from enum import auto
<<<<<<< HEAD
from types import ModuleType, FunctionType
from typing import Any, Callable, Dict, Mapping, Optional, Tuple, Union
=======
from types import FunctionType, ModuleType
from typing import Any, Callable, Dict, Mapping, Optional, Set, Tuple, Union
>>>>>>> 79b807bf

readline: Optional[ModuleType]
try:
    import readline
except ImportError:
    readline = None


logger = logging.getLogger(__name__)


def is_identifier_char(c: str) -> bool:
    return c.isalnum() or c in ("$", "'", "_")


@dataclass(eq=True)
class Token:
    lineno: int = dataclasses.field(default=-1, init=False, compare=False)


@dataclass(eq=True)
class IntLit(Token):
    value: int


@dataclass(eq=True)
class FloatLit(Token):
    value: float


@dataclass(eq=True)
class StringLit(Token):
    value: str


@dataclass(eq=True)
class BytesLit(Token):
    value: str
    base: int


@dataclass(eq=True)
class Operator(Token):
    value: str


@dataclass(eq=True)
class Name(Token):
    value: str


@dataclass(eq=True)
class LeftParen(Token):
    # (
    pass


@dataclass(eq=True)
class RightParen(Token):
    # )
    pass


@dataclass(eq=True)
class LeftBrace(Token):
    # {
    pass


@dataclass(eq=True)
class RightBrace(Token):
    # }
    pass


@dataclass(eq=True)
class LeftBracket(Token):
    # [
    pass


@dataclass(eq=True)
class RightBracket(Token):
    # ]
    pass


@dataclass(eq=True)
class Juxt(Token):
    # The space between other tokens that indicates function application.
    pass


@dataclass(eq=True)
class SymbolToken(Token):
    value: str


@dataclass(eq=True)
class EOF(Token):
    pass


class Lexer:
    def __init__(self, text: str):
        self.text: str = text
        self.idx: int = 0
        self.lineno: int = 1
        self.colno: int = 1
        self.line: str = ""

    def has_input(self) -> bool:
        return self.idx < len(self.text)

    def read_char(self) -> str:
        c = self.peek_char()
        if c == "\n":
            self.lineno += 1
            self.colno = 1
            self.line = ""
        else:
            self.line += c
            self.colno += 1
        self.idx += 1
        return c

    def peek_char(self) -> str:
        if not self.has_input():
            raise UnexpectedEOFError("while reading token")
        return self.text[self.idx]

    def make_token(self, cls: type, *args: Any) -> Token:
        result: Token = cls(*args)
        result.lineno = self.lineno
        return result

    def read_one(self) -> Token:
        while self.has_input():
            c = self.read_char()
            if not c.isspace():
                break
        else:
            return self.make_token(EOF)
        if c == '"':
            return self.read_string()
        if c == "-":
            if self.has_input() and self.peek_char() == "-":
                self.read_comment()
                return self.read_one()
            return self.read_op(c)
        if c == "#":
            value = self.read_one()
            if isinstance(value, EOF):
                raise UnexpectedEOFError("while reading symbol")
            if not isinstance(value, Name):
                raise ParseError(f"expected name after #, got {value!r}")
            return self.make_token(SymbolToken, value.value)
        if c == "~":
            if self.has_input() and self.peek_char() == "~":
                self.read_char()
                return self.read_bytes()
            raise ParseError(f"unexpected token {c!r}")
        if c.isdigit():
            return self.read_number(c)
        if c in "()[]{}":
            custom = {
                "(": LeftParen,
                ")": RightParen,
                "{": LeftBrace,
                "}": RightBrace,
                "[": LeftBracket,
                "]": RightBracket,
            }
            return self.make_token(custom[c])
        if c in OPER_CHARS:
            return self.read_op(c)
        if is_identifier_char(c):
            return self.read_var(c)
        raise ParseError(f"unexpected token {c!r}", ("<input>", self.lineno, self.colno, self.line))

    def read_string(self) -> Token:
        buf = ""
        while self.has_input():
            if (c := self.read_char()) == '"':
                break
            buf += c
        else:
            raise UnexpectedEOFError("while reading string")
        return self.make_token(StringLit, buf)

    def read_comment(self) -> None:
        while self.has_input() and self.read_char() != "\n":
            pass

    def read_number(self, first_digit: str) -> Token:
        # TODO: Support floating point numbers with no integer part
        buf = first_digit
        has_decimal = False
        while self.has_input():
            c = self.peek_char()
            if c == ".":
                if has_decimal:
                    raise ParseError(f"unexpected token {c!r}")
                has_decimal = True
            elif not c.isdigit():
                break
            self.read_char()
            buf += c

        if has_decimal:
            return self.make_token(FloatLit, float(buf))
        return self.make_token(IntLit, int(buf))

    def _starts_operator(self, buf: str) -> bool:
        # TODO(max): Rewrite using trie
        return any(op.startswith(buf) for op in PS.keys())

    def read_op(self, first_char: str) -> Token:
        buf = first_char
        while self.has_input():
            c = self.peek_char()
            if not self._starts_operator(buf + c):
                break
            self.read_char()
            buf += c
        if buf in PS.keys():
            return self.make_token(Operator, buf)
        raise ParseError(f"unexpected token {buf!r}")

    def read_var(self, first_char: str) -> Token:
        buf = first_char
        while self.has_input() and is_identifier_char(c := self.peek_char()):
            self.read_char()
            buf += c
        return self.make_token(Name, buf)

    def read_bytes(self) -> Token:
        buf = ""
        while self.has_input():
            if (c := self.read_char()).isspace():
                break
            buf += c
        base, _, value = buf.rpartition("'")
        return self.make_token(BytesLit, value, int(base) if base else 64)


def tokenize(x: str) -> typing.List[Token]:
    lexer = Lexer(x)
    tokens = []
    while (token := lexer.read_one()) and not isinstance(token, EOF):
        tokens.append(token)
    return tokens


@dataclass(frozen=True)
class Prec:
    pl: float
    pr: float


def lp(n: float) -> Prec:
    # TODO(max): Rewrite
    return Prec(n, n - 0.1)


def rp(n: float) -> Prec:
    # TODO(max): Rewrite
    return Prec(n, n + 0.1)


def np(n: float) -> Prec:
    # TODO(max): Rewrite
    return Prec(n, n)


def xp(n: float) -> Prec:
    # TODO(max): Rewrite
    return Prec(n, 0)


PS = {
    "::": lp(2000),
    "@": rp(1001),
    "": rp(1000),
    ">>": lp(14),
    "<<": lp(14),
    "^": rp(13),
    "*": lp(12),
    "/": lp(12),
    "//": lp(12),
    "%": lp(12),
    "+": lp(11),
    "-": lp(11),
    ">*": rp(10),
    "++": rp(10),
    ">+": lp(10),
    "+<": rp(10),
    "==": np(9),
    "/=": np(9),
    "<": np(9),
    ">": np(9),
    "<=": np(9),
    ">=": np(9),
    "&&": rp(8),
    "||": rp(7),
    "|>": rp(6),
    "<|": lp(6),
    "->": lp(5),
    "|": rp(4.5),
    ":": lp(4.5),
    "=": rp(4),
    "!": lp(3),
    ".": rp(3),
    "?": rp(3),
    ",": xp(1),
    # TODO: Fix precedence for spread
    "...": xp(0),
}


HIGHEST_PREC: float = max(max(p.pl, p.pr) for p in PS.values())


OPER_CHARS = set("".join(PS.keys()))
assert " " not in OPER_CHARS


class ParseError(SyntaxError):
    pass


# TODO(max): Replace with EOFError?
class UnexpectedEOFError(ParseError):
    pass


def parse_assign(tokens: typing.List[Token], p: float = 0) -> "Assign":
    assign = parse(tokens, p)
    if isinstance(assign, Spread):
        return Assign(Var("..."), assign)
    if not isinstance(assign, Assign):
        raise ParseError("failed to parse variable assignment in record constructor")
    return assign


def parse(tokens: typing.List[Token], p: float = 0) -> "Object":
    if not tokens:
        raise UnexpectedEOFError("unexpected end of input")
    token = tokens.pop(0)
    l: Object
    if isinstance(token, IntLit):
        l = Int(token.value)
    elif isinstance(token, FloatLit):
        l = Float(token.value)
    elif isinstance(token, Name):
<<<<<<< HEAD
        sha_prefix = "$sha1'"
        if token.value.startswith(sha_prefix):
            hash = token.value[len(sha_prefix) :]
            l = HashVar(hash)
        else:
            # TODO: Handle kebab case vars
            l = Var(token.value)
=======
        # TODO: Handle kebab case vars
        l = Var(token.value)
    elif isinstance(token, SymbolToken):
        l = Symbol(token.value)
>>>>>>> 79b807bf
    elif isinstance(token, BytesLit):
        base = token.base
        if base == 85:
            l = Bytes(base64.b85decode(token.value))
        elif base == 64:
            l = Bytes(base64.b64decode(token.value))
        elif base == 32:
            l = Bytes(base64.b32decode(token.value))
        elif base == 16:
            l = Bytes(base64.b16decode(token.value))
        else:
            raise ParseError(f"unexpected base {base!r} in {token!r}")
    elif isinstance(token, StringLit):
        l = String(token.value)
    elif token == Operator("..."):
        if tokens and isinstance(tokens[0], Name):
            name = tokens[0].value
            tokens.pop(0)
            l = Spread(name)
        else:
            l = Spread()
    elif token == Operator("|"):
        expr = parse(tokens, PS["|"].pr)  # TODO: make this work for larger arities
        if not isinstance(expr, Function):
            raise ParseError(f"expected function in match expression {expr!r}")
        cases = [MatchCase(expr.arg, expr.body)]
        while tokens and tokens[0] == Operator("|"):
            tokens.pop(0)
            expr = parse(tokens, PS["|"].pr)  # TODO: make this work for larger arities
            if not isinstance(expr, Function):
                raise ParseError(f"expected function in match expression {expr!r}")
            cases.append(MatchCase(expr.arg, expr.body))
        l = MatchFunction(cases)
    elif isinstance(token, LeftParen):
        if isinstance(tokens[0], RightParen):
            l = Hole()
        else:
            l = parse(tokens)
        tokens.pop(0)
    elif isinstance(token, LeftBracket):
        l = List([])
        token = tokens[0]
        if isinstance(token, RightBracket):
            tokens.pop(0)
        else:
            l.items.append(parse(tokens, 2))
            while not isinstance(tokens.pop(0), RightBracket):
                if isinstance(l.items[-1], Spread):
                    raise ParseError("spread must come at end of list match")
                # TODO: Implement .. operator
                l.items.append(parse(tokens, 2))
    elif isinstance(token, LeftBrace):
        l = Record({})
        token = tokens[0]
        if isinstance(token, RightBrace):
            tokens.pop(0)
        else:
            assign = parse_assign(tokens, 2)
            l.data[assign.name.name] = assign.value
            while not isinstance(tokens.pop(0), RightBrace):
                if isinstance(assign.value, Spread):
                    raise ParseError("spread must come at end of record match")
                # TODO: Implement .. operator
                assign = parse_assign(tokens, 2)
                l.data[assign.name.name] = assign.value
    elif token == Operator("-"):
        # Unary minus
        # Precedence was chosen to be higher than binary ops so that -a op
        # b is (-a) op b and not -(a op b).
        # Precedence was chosen to be higher than function application so that
        # -a b is (-a) b and not -(a b).
        r = parse(tokens, HIGHEST_PREC + 1)
        l = Binop(BinopKind.SUB, Int(0), r)
    else:
        raise ParseError(f"unexpected token {token!r}")

    while True:
        if not tokens:
            break
        op = tokens[0]
        if isinstance(op, (RightParen, RightBracket, RightBrace)):
            break
        if not isinstance(op, Operator):
            prec = PS[""]
            pl, pr = prec.pl, prec.pr
            if pl < p:
                break
            l = Apply(l, parse(tokens, pr))
            continue
        prec = PS[op.value]
        pl, pr = prec.pl, prec.pr
        if pl < p:
            break
        tokens.pop(0)
        if op == Operator("="):
            if not isinstance(l, Var):
                raise ParseError(f"expected variable in assignment {l!r}")
            l = Assign(l, parse(tokens, pr))
        elif op == Operator("->"):
            l = Function(l, parse(tokens, pr))
        elif op == Operator("|>"):
            l = Apply(parse(tokens, pr), l)
        elif op == Operator("<|"):
            l = Apply(l, parse(tokens, pr))
        elif op == Operator(">>"):
            l = Compose(l, parse(tokens, pr))
        elif op == Operator("<<"):
            l = Compose(parse(tokens, pr), l)
        elif op == Operator("."):
            l = Where(l, parse(tokens, pr))
        elif op == Operator("?"):
            l = Assert(l, parse(tokens, pr))
        elif op == Operator("@"):
            # TODO: revisit whether to use @ or . for field access
            l = Access(l, parse(tokens, pr))
        else:
            assert not isinstance(op, Juxt)
            assert isinstance(op, Operator)
            l = Binop(BinopKind.from_str(op.value), l, parse(tokens, pr))
    return l


OBJECT_DESERIALIZERS: Dict[str, FunctionType] = {}
OBJECT_TYPES: Dict[str, type] = {}


@dataclass(eq=True, frozen=True, unsafe_hash=True)
class Object:
    def __init_subclass__(cls, /, **kwargs: Dict[Any, Any]) -> None:
        super().__init_subclass__(**kwargs)
        OBJECT_TYPES[cls.__name__] = cls
        deserializer = cls.__dict__.get("deserialize", None)
        if deserializer:
            assert isinstance(deserializer, staticmethod)
            func = deserializer.__func__
            assert isinstance(func, FunctionType)
            OBJECT_DESERIALIZERS[cls.__name__] = func

    def serialize(self) -> Dict[bytes, object]:
        cls = type(self)
        result: Dict[bytes, object] = {b"type": cls.__name__.encode("utf-8")}
        for field in dataclasses.fields(cls):
            if issubclass(field.type, Object):
                value = getattr(self, field.name)
                result[field.name.encode("utf-8")] = value.serialize()
            else:
                raise NotImplementedError("serializing non-Object fields; write your own serialize function")
        return result

    def _serialize(self, **kwargs: object) -> Dict[bytes, object]:
        return {
            b"type": type(self).__name__.encode("utf-8"),
            **{key.encode("utf-8"): value for key, value in kwargs.items()},
        }

    @staticmethod
    def deserialize(msg: Dict[str, Any]) -> "Object":
        assert "type" in msg, f"No idea what to do with {msg!r}"
        ty = msg["type"]
        assert isinstance(ty, str)
        deserializer = OBJECT_DESERIALIZERS.get(ty)
        if deserializer:
            result = deserializer(msg)
            assert isinstance(result, Object)
            return result
        cls = OBJECT_TYPES[ty]
        kwargs = {}
        for field in dataclasses.fields(cls):
            if issubclass(field.type, Object):
                kwargs[field.name] = Object.deserialize(msg[field.name])
            else:
                raise NotImplementedError("deserializing non-Object fields; write your own deserialize function")
        result = cls(**kwargs)
        assert isinstance(result, Object)
        return result

    def __str__(self) -> str:
        raise NotImplementedError("__str__ not implemented for superclass Object")


@dataclass(eq=True, frozen=True, unsafe_hash=True)
class Int(Object):
    value: int

    def serialize(self) -> Dict[bytes, object]:
        return self._serialize(value=self.value)

    @staticmethod
    def deserialize(msg: Dict[str, object]) -> "Int":
        assert msg["type"] == "Int"
        assert isinstance(msg["value"], int)
        return Int(msg["value"])

    def __str__(self) -> str:
        return str(self.value)


@dataclass(eq=True, frozen=True, unsafe_hash=True)
class Float(Object):
    value: float

    def serialize(self) -> Dict[bytes, object]:
        raise NotImplementedError("serialization for Float is not supported")

    @staticmethod
    def deserialize(msg: Dict[str, object]) -> "Float":
        raise NotImplementedError("serialization for Float is not supported")

    def __str__(self) -> str:
        return str(self.value)


@dataclass(eq=True, frozen=True, unsafe_hash=True)
class String(Object):
    value: str

    def serialize(self) -> Dict[bytes, object]:
        return {b"type": b"String", b"value": self.value.encode("utf-8")}

    @staticmethod
    def deserialize(msg: Dict[str, object]) -> "String":
        assert msg["type"] == "String"
        assert isinstance(msg["value"], str)
        return String(msg["value"])

    def __str__(self) -> str:
        # TODO: handle nested quotes
        return f'"{self.value}"'


@dataclass(eq=True, frozen=True, unsafe_hash=True)
class Bytes(Object):
    value: bytes

    def serialize(self) -> Dict[bytes, object]:
        return {b"type": b"Bytes", b"value": self.value}

    @staticmethod
    def deserialize(msg: Dict[str, object]) -> "Bytes":
        assert msg["type"] == "Bytes"
        assert isinstance(msg["value"], bytes)
        return Bytes(msg["value"])

    def __str__(self) -> str:
        return f"~~{base64.b64encode(self.value).decode()}"


@dataclass(eq=True, frozen=True, unsafe_hash=True)
class Var(Object):
    name: str

    def serialize(self) -> Dict[bytes, object]:
        return {b"type": b"Var", b"name": self.name.encode("utf-8")}

    @staticmethod
    def deserialize(msg: Dict[str, object]) -> "Var":
        assert msg["type"] == "Var"
        assert isinstance(msg["name"], str)
        return Var(msg["name"])

    def __str__(self) -> str:
        return self.name

<<<<<<< HEAD
@dataclass(eq=True, frozen=True, unsafe_hash=True)
class HashVar(Object):
    name: str

    def serialize(self) -> Dict[bytes, object]:
        return {b"type": b"HashVar", b"name": self.name.encode("utf-8")}

    @staticmethod
    def deserialize(msg: Dict[str, object]) -> "HashVar":
        assert msg["type"] == "HashVar"
        assert isinstance(msg["name"], str)
        return HashVar(msg["name"])


@dataclass(eq=True, frozen=True, unsafe_hash=True)
class Bool(Object):
    value: bool

    def serialize(self) -> Dict[bytes, object]:
        return {b"type": b"Bool", b"value": self.value}
=======
>>>>>>> 79b807bf

@dataclass(eq=True, frozen=True, unsafe_hash=True)
class Hole(Object):
    def __str__(self) -> str:
        return "()"


@dataclass(eq=True, frozen=True, unsafe_hash=True)
class Spread(Object):
    name: Optional[str] = None

    def __str__(self) -> str:
        return "..." if self.name is None else f"...{self.name}"


Env = Mapping[str, Object]


class BinopKind(enum.Enum):
    ADD = auto()
    SUB = auto()
    MUL = auto()
    DIV = auto()
    FLOOR_DIV = auto()
    EXP = auto()
    MOD = auto()
    EQUAL = auto()
    NOT_EQUAL = auto()
    LESS = auto()
    GREATER = auto()
    LESS_EQUAL = auto()
    GREATER_EQUAL = auto()
    BOOL_AND = auto()
    BOOL_OR = auto()
    STRING_CONCAT = auto()
    LIST_CONS = auto()
    LIST_APPEND = auto()
    RIGHT_EVAL = auto()
    HASTYPE = auto()
    PIPE = auto()
    REVERSE_PIPE = auto()

    @classmethod
    def from_str(cls, x: str) -> "BinopKind":
        return {
            "+": cls.ADD,
            "-": cls.SUB,
            "*": cls.MUL,
            "/": cls.DIV,
            "//": cls.FLOOR_DIV,
            "^": cls.EXP,
            "%": cls.MOD,
            "==": cls.EQUAL,
            "/=": cls.NOT_EQUAL,
            "<": cls.LESS,
            ">": cls.GREATER,
            "<=": cls.LESS_EQUAL,
            ">=": cls.GREATER_EQUAL,
            "&&": cls.BOOL_AND,
            "||": cls.BOOL_OR,
            "++": cls.STRING_CONCAT,
            ">+": cls.LIST_CONS,
            "+<": cls.LIST_APPEND,
            "!": cls.RIGHT_EVAL,
            ":": cls.HASTYPE,
            "|>": cls.PIPE,
            "<|": cls.REVERSE_PIPE,
        }[x]

    @classmethod
    def to_str(cls, binop_kind: "BinopKind") -> str:
        return {
            cls.ADD: "+",
            cls.SUB: "-",
            cls.MUL: "*",
            cls.DIV: "/",
            cls.EXP: "^",
            cls.MOD: "%",
            cls.EQUAL: "==",
            cls.NOT_EQUAL: "/=",
            cls.LESS: "<",
            cls.GREATER: ">",
            cls.LESS_EQUAL: "<=",
            cls.GREATER_EQUAL: ">=",
            cls.BOOL_AND: "&&",
            cls.BOOL_OR: "||",
            cls.STRING_CONCAT: "++",
            cls.LIST_CONS: ">+",
            cls.LIST_APPEND: "+<",
            cls.RIGHT_EVAL: "!",
            cls.HASTYPE: ":",
            cls.PIPE: "|>",
            cls.REVERSE_PIPE: "<|",
        }[binop_kind]


@dataclass(eq=True, frozen=True, unsafe_hash=True)
class Binop(Object):
    op: BinopKind
    left: Object
    right: Object

    def serialize(self) -> Dict[bytes, object]:
        return {
            b"type": b"Binop",
            b"op": self.op.name.encode("utf-8"),
            b"left": self.left.serialize(),
            b"right": self.right.serialize(),
        }

    @staticmethod
    def deserialize(msg: Dict[str, object]) -> "Binop":
        assert msg["type"] == "Binop"
        opname = msg["op"]
        assert isinstance(opname, str)
        op = BinopKind[opname]
        assert isinstance(op, BinopKind)
        left_obj = msg["left"]
        assert isinstance(left_obj, dict)
        right_obj = msg["right"]
        assert isinstance(right_obj, dict)
        left = Object.deserialize(left_obj)
        right = Object.deserialize(right_obj)
        return Binop(op, left, right)

    def __str__(self) -> str:
        return f"{self.left} {BinopKind.to_str(self.op)} {self.right}"


@dataclass(eq=True, frozen=True, unsafe_hash=True)
class List(Object):
    items: typing.List[Object]

    def serialize(self) -> Dict[bytes, object]:
        return {b"type": b"List", b"items": [item.serialize() for item in self.items]}

    def __str__(self) -> str:
        inner = ", ".join(str(item) for item in self.items)
        return f"[{inner}]"


@dataclass(eq=True, frozen=True, unsafe_hash=True)
class Assign(Object):
    name: Var
    value: Object

    def __str__(self) -> str:
        return f"{self.name} = {self.value}"


@dataclass(eq=True, frozen=True, unsafe_hash=True)
class Function(Object):
    arg: Object
    body: Object

    def __str__(self) -> str:
        # TODO: Better pretty printing for Function
        return self.__repr__()


@dataclass(eq=True, frozen=True, unsafe_hash=True)
class Apply(Object):
    func: Object
    arg: Object

    def __str__(self) -> str:
        # TODO: Better pretty printing for Apply
        return self.__repr__()


@dataclass(eq=True, frozen=True, unsafe_hash=True)
class Compose(Object):
    inner: Object
    outer: Object

    def __str__(self) -> str:
        # TODO: Better pretty printing for Compose
        return self.__repr__()


@dataclass(eq=True, frozen=True, unsafe_hash=True)
class Where(Object):
    body: Object
    binding: Object

    def __str__(self) -> str:
        # TODO: Better pretty printing for Where
        return self.__repr__()


@dataclass(eq=True, frozen=True, unsafe_hash=True)
class Assert(Object):
    value: Object
    cond: Object

    def __str__(self) -> str:
        # TODO: Better pretty printing for Assert
        return self.__repr__()


def serialize_env(env: Env) -> Dict[bytes, object]:
    return {key.encode("utf-8"): value.serialize() for key, value in env.items()}


def deserialize_env(msg: Dict[str, Any]) -> Env:
    return {key: Object.deserialize(value) for key, value in msg.items()}


@dataclass(eq=True, frozen=True, unsafe_hash=True)
class EnvObject(Object):
    env: Env

    def serialize(self) -> Dict[bytes, object]:
        return self._serialize(env=serialize_env(self.env))

    @staticmethod
    def deserialize(msg: Dict[str, object]) -> "EnvObject":
        assert msg["type"] == "EnvObject"
        env_obj = msg["env"]
        assert isinstance(env_obj, dict)
        env = deserialize_env(env_obj)
        return EnvObject(env)

    def __str__(self) -> str:
        return f"EnvObject(keys={self.env.keys()})"


@dataclass(eq=True, frozen=True, unsafe_hash=True)
class MatchCase(Object):
    pattern: Object
    body: Object

    def __str__(self) -> str:
        # TODO: Better pretty printing for MatchCase
        return self.__repr__()


@dataclass(eq=True, frozen=True, unsafe_hash=True)
class MatchFunction(Object):
    cases: typing.List[MatchCase]

    def serialize(self) -> Dict[bytes, object]:
        return self._serialize(cases=[case.serialize() for case in self.cases])

    def __str__(self) -> str:
        # TODO: Better pretty printing for MatchFunction
        return self.__repr__()


@dataclass(eq=True, frozen=True, unsafe_hash=True)
class Relocation(Object):
    name: str

    def serialize(self) -> Dict[bytes, object]:
        return self._serialize(name=self.name.encode("utf-8"))

    def __str__(self) -> str:
        # TODO: Better pretty printing for Relocation
        return self.__repr__()


@dataclass(eq=True, frozen=True, unsafe_hash=True)
class NativeFunctionRelocation(Relocation):
    @staticmethod
    def deserialize(msg: Dict[str, object]) -> "NativeFunction":
        # TODO(max): Should this return a Var or an actual
        # NativeFunctionRelocation object instead of doing the relocation in
        # the deserialization?
        assert msg["type"] == "NativeFunctionRelocation"
        name = msg["name"]
        assert isinstance(name, str)
        result = STDLIB[name]
        assert isinstance(result, NativeFunction)
        return result

    def __str__(self) -> str:
        # TODO: Better pretty printing for NativeFunctionRelocation
        return self.__repr__()


@dataclass(eq=True, frozen=True, unsafe_hash=True)
class NativeFunction(Object):
    name: str
    func: Callable[[Object], Object]

    def serialize(self) -> Dict[bytes, object]:
        return NativeFunctionRelocation(self.name).serialize()

    def __str__(self) -> str:
        # TODO: Better pretty printing for NativeFunction
        return f"NativeFunction(name={self.name})"


@dataclass(eq=True, frozen=True, unsafe_hash=True)
class Closure(Object):
    env: Env
    func: Union[Function, MatchFunction]

    def serialize(self) -> Dict[bytes, object]:
        return self._serialize(env=serialize_env(self.env), func=self.func.serialize())

    @staticmethod
    def deserialize(msg: Dict[str, object]) -> "Closure":
        assert msg["type"] == "Closure"
        env_obj = msg["env"]
        assert isinstance(env_obj, dict)
        env = deserialize_env(env_obj)
        func_obj = msg["func"]
        assert isinstance(func_obj, dict)
        func = Object.deserialize(func_obj)
        assert isinstance(func, (Function, MatchFunction))
        return Closure(env, func)

    def __str__(self) -> str:
        # TODO: Better pretty printing for Closure
        return self.__repr__()


@dataclass(eq=True, frozen=True, unsafe_hash=True)
class Record(Object):
    data: Dict[str, Object]

    def serialize(self) -> Dict[bytes, object]:
        return self._serialize(data={key.encode("utf-8"): value.serialize() for key, value in self.data.items()})

    @staticmethod
    def deserialize(msg: Dict[str, object]) -> "Record":
        assert msg["type"] == "Record"
        data_obj = msg["data"]
        assert isinstance(data_obj, dict)
        data = {key: Object.deserialize(value) for key, value in data_obj.items()}
        return Record(data)

    def __str__(self) -> str:
        inner = ", ".join(f"{k} = {self.data[k]}" for k in self.data)
        return f"{{{inner}}}"


@dataclass(eq=True, frozen=True, unsafe_hash=True)
class Access(Object):
    obj: Object
    at: Object

    def __str__(self) -> str:
        # TODO: Better pretty printing for Access
        return self.__repr__()


@dataclass(eq=True, frozen=True, unsafe_hash=True)
class Symbol(Object):
    value: str

    def serialize(self) -> Dict[bytes, object]:
        return self._serialize(value=self.value.encode("utf-8"))

    @staticmethod
    def deserialize(msg: Dict[str, object]) -> "Symbol":
        assert msg["type"] == "Symbol"
        value_obj = msg["value"]
        assert isinstance(value_obj, str)
        return Symbol(value_obj)

    def __str__(self) -> str:
        return f"#{self.value}"


def unpack_number(obj: Object) -> Union[int, float]:
    if not isinstance(obj, (Int, Float)):
        raise TypeError(f"expected Int or Float, got {type(obj).__name__}")
    return obj.value


def eval_number(env: Env, exp: Object) -> Union[int, float]:
    result = eval_exp(env, exp)
    return unpack_number(result)


def eval_str(env: Env, exp: Object) -> str:
    result = eval_exp(env, exp)
    if not isinstance(result, String):
        raise TypeError(f"expected String, got {type(result).__name__}")
    return result.value


def eval_bool(env: Env, exp: Object) -> bool:
    result = eval_exp(env, exp)
    if isinstance(result, Symbol) and result.value in ("true", "false"):
        return result.value == "true"
    raise TypeError(f"expected #true or #false, got {type(result).__name__}")


def eval_list(env: Env, exp: Object) -> typing.List[Object]:
    result = eval_exp(env, exp)
    if not isinstance(result, List):
        raise TypeError(f"expected List, got {type(result).__name__}")
    return result.items


def make_bool(x: bool) -> Object:
    return Symbol("true" if x else "false")


def wrap_inferred_number_type(x: Union[int, float]) -> Object:
    # TODO: Since this is intended to be a reference implementation
    # we should avoid relying heavily on Python's implementation of
    # arithmetic operations, type inference, and multiple dispatch.
    # Update this to make the interpreter more language agnostic.
    if isinstance(x, int):
        return Int(x)
    return Float(x)


BINOP_HANDLERS: Dict[BinopKind, Callable[[Env, Object, Object], Object]] = {
    BinopKind.ADD: lambda env, x, y: wrap_inferred_number_type(eval_number(env, x) + eval_number(env, y)),
    BinopKind.SUB: lambda env, x, y: wrap_inferred_number_type(eval_number(env, x) - eval_number(env, y)),
    BinopKind.MUL: lambda env, x, y: wrap_inferred_number_type(eval_number(env, x) * eval_number(env, y)),
    BinopKind.DIV: lambda env, x, y: wrap_inferred_number_type(eval_number(env, x) / eval_number(env, y)),
    BinopKind.FLOOR_DIV: lambda env, x, y: wrap_inferred_number_type(eval_number(env, x) // eval_number(env, y)),
    BinopKind.EXP: lambda env, x, y: wrap_inferred_number_type(eval_number(env, x) ** eval_number(env, y)),
    BinopKind.MOD: lambda env, x, y: wrap_inferred_number_type(eval_number(env, x) % eval_number(env, y)),
    BinopKind.EQUAL: lambda env, x, y: make_bool(eval_exp(env, x) == eval_exp(env, y)),
    BinopKind.NOT_EQUAL: lambda env, x, y: make_bool(eval_exp(env, x) != eval_exp(env, y)),
    BinopKind.LESS: lambda env, x, y: make_bool(eval_number(env, x) < eval_number(env, y)),
    BinopKind.GREATER: lambda env, x, y: make_bool(eval_number(env, x) > eval_number(env, y)),
    BinopKind.LESS_EQUAL: lambda env, x, y: make_bool(eval_number(env, x) <= eval_number(env, y)),
    BinopKind.GREATER_EQUAL: lambda env, x, y: make_bool(eval_number(env, x) >= eval_number(env, y)),
    BinopKind.BOOL_AND: lambda env, x, y: make_bool(eval_bool(env, x) and eval_bool(env, y)),
    BinopKind.BOOL_OR: lambda env, x, y: make_bool(eval_bool(env, x) or eval_bool(env, y)),
    BinopKind.STRING_CONCAT: lambda env, x, y: String(eval_str(env, x) + eval_str(env, y)),
    BinopKind.LIST_CONS: lambda env, x, y: List([eval_exp(env, x)] + eval_list(env, y)),
    BinopKind.LIST_APPEND: lambda env, x, y: List(eval_list(env, x) + [eval_exp(env, y)]),
    BinopKind.RIGHT_EVAL: lambda env, x, y: eval_exp(env, y),
}


class MatchError(Exception):
    pass


def match(obj: Object, pattern: Object) -> Optional[Env]:
    if isinstance(pattern, Int):
        return {} if isinstance(obj, Int) and obj.value == pattern.value else None
    if isinstance(pattern, Float):
        raise MatchError("pattern matching is not supported for Floats")
    if isinstance(pattern, String):
        return {} if isinstance(obj, String) and obj.value == pattern.value else None
    if isinstance(pattern, Var):
        return {pattern.name: obj}
    if isinstance(pattern, Symbol):
        return {} if isinstance(obj, Symbol) and obj.value == pattern.value else None
    if isinstance(pattern, Record):
        if not isinstance(obj, Record):
            return None
        result: Env = {}
        use_spread = False
        for key, pattern_item in pattern.data.items():
            if isinstance(pattern_item, Spread):
                use_spread = True
                break
            obj_item = obj.data.get(key)
            if obj_item is None:
                return None
            part = match(obj_item, pattern_item)
            if part is None:
                return None
            assert isinstance(result, dict)  # for .update()
            result.update(part)
        if not use_spread and len(pattern.data) != len(obj.data):
            return None
        return result
    if isinstance(pattern, List):
        if not isinstance(obj, List):
            return None
        result: Env = {}  # type: ignore
        use_spread = False
        for i, pattern_item in enumerate(pattern.items):
            if isinstance(pattern_item, Spread):
                use_spread = True
                if pattern_item.name is not None:
                    assert isinstance(result, dict)  # for .update()
                    result.update({pattern_item.name: List(obj.items[i:])})
                break
            if i >= len(obj.items):
                return None
            obj_item = obj.items[i]
            part = match(obj_item, pattern_item)
            if part is None:
                return None
            assert isinstance(result, dict)  # for .update()
            result.update(part)
        if not use_spread and len(pattern.items) != len(obj.items):
            return None
        return result
    raise NotImplementedError(f"match not implemented for {type(pattern).__name__}")


def free_in(exp: Object) -> Set[str]:
    if isinstance(exp, (Int, Float, String, Bytes, Hole, NativeFunction, Symbol)):
        return set()
    if isinstance(exp, Var):
        return {exp.name}
    if isinstance(exp, Binop):
        return free_in(exp.left) | free_in(exp.right)
    if isinstance(exp, List):
        if not exp.items:
            return set()
        return set.union(*(free_in(item) for item in exp.items))
    if isinstance(exp, Function):
        assert isinstance(exp.arg, Var)
        return free_in(exp.body) - {exp.arg.name}
    if isinstance(exp, MatchFunction):
        if not exp.cases:
            return set()
        return set.union(*(free_in(case) for case in exp.cases))
    if isinstance(exp, MatchCase):
        if isinstance(exp.pattern, Var):
            return free_in(exp.body) - {exp.pattern.name}
        # TODO(max): List/record destructuring
        return free_in(exp.body)
    if isinstance(exp, Apply):
        return free_in(exp.func) | free_in(exp.arg)
    if isinstance(exp, Where):
        assert isinstance(exp.binding, Assign)
        return (free_in(exp.body) - {exp.binding.name.name}) | free_in(exp.binding)
    if isinstance(exp, Assign):
        return free_in(exp.value)
    if isinstance(exp, Closure):
        # TODO(max): Should this remove the set of keys in the closure env?
        return free_in(exp.func)
    raise NotImplementedError(("free_in", type(exp)))


def improve_closure(closure: Closure) -> Closure:
    freevars = free_in(closure.func)
    env = {boundvar: value for boundvar, value in closure.env.items() if boundvar in freevars}
    return Closure(env, closure.func)


def eval_exp(env: Env, exp: Object) -> Object:
    logger.debug(exp)
    if isinstance(exp, (Int, Float, String, Bytes, Hole, Closure, NativeFunction, Symbol)):
        return exp
    if isinstance(exp, Var):
        value = env.get(exp.name)
        if value is None:
            raise NameError(f"name '{exp.name}' is not defined")
        return value
    if isinstance(exp, Binop):
        handler = BINOP_HANDLERS.get(exp.op)
        if handler is None:
            raise NotImplementedError(f"no handler for {exp.op}")
        return handler(env, exp.left, exp.right)
    if isinstance(exp, List):
        return List([eval_exp(env, item) for item in exp.items])
    if isinstance(exp, Record):
        return Record({k: eval_exp(env, exp.data[k]) for k in exp.data})
    if isinstance(exp, Assign):
        # TODO(max): Rework this. There's something about matching that we need
        # to figure out and implement.
        assert isinstance(exp.name, Var)
        value = eval_exp(env, exp.value)
        if isinstance(value, Closure):
            # We want functions to be able to call themselves without using the
            # Y combinator or similar, so we bind functions (and only
            # functions) using a letrec-like strategy. We augment their
            # captured environment with a binding to themselves.
            assert isinstance(value.env, dict)
            value.env[exp.name.name] = value
            value = improve_closure(value)
        return EnvObject({**env, exp.name.name: value})
    if isinstance(exp, Where):
        assert isinstance(exp.binding, Assign)
        res_env = eval_exp(env, exp.binding)
        assert isinstance(res_env, EnvObject)
        new_env = {**env, **res_env.env}
        return eval_exp(new_env, exp.body)
    if isinstance(exp, Assert):
        cond = eval_exp(env, exp.cond)
        if cond != Symbol("true"):
            raise AssertionError(f"condition {exp.cond} failed")
        return eval_exp(env, exp.value)
    if isinstance(exp, Function):
        if not isinstance(exp.arg, Var):
            raise RuntimeError(f"expected variable in function definition {exp.arg}")
        # TODO(max): Add "closure improve", which filters bindings to those
        # used by the underlying function.
        return Closure(env, exp)
    if isinstance(exp, MatchFunction):
        # TODO(max): Add "closure improve", which filters bindings to those
        # used by the underlying function.
        return Closure(env, exp)
    if isinstance(exp, Apply):
        if isinstance(exp.func, Var) and exp.func.name == "$$quote":
            return exp.arg
        callee = eval_exp(env, exp.func)
        if isinstance(callee, NativeFunction):
            arg = eval_exp(env, exp.arg)
            return callee.func(arg)
        if not isinstance(callee, Closure):
            raise TypeError(f"attempted to apply a non-closure of type {type(callee).__name__}")
        arg = eval_exp(env, exp.arg)
        if isinstance(callee.func, Function):
            assert isinstance(callee.func.arg, Var)
            new_env = {**callee.env, callee.func.arg.name: arg}
            return eval_exp(new_env, callee.func.body)
        elif isinstance(callee.func, MatchFunction):
            arg = eval_exp(env, exp.arg)
            for case in callee.func.cases:
                m = match(arg, case.pattern)
                if m is None:
                    continue
                return eval_exp({**callee.env, **m}, case.body)
            raise MatchError("no matching cases")
        else:
            raise TypeError(f"attempted to apply a non-function of type {type(callee.func).__name__}")
    if isinstance(exp, Access):
        obj = eval_exp(env, exp.obj)
        if isinstance(obj, Record):
            if not isinstance(exp.at, Var):
                raise TypeError(f"cannot access record field using {type(exp.at).__name__}, expected a field name")
            if exp.at.name not in obj.data:
                raise NameError(f"no assignment to {exp.at.name} found in record")
            return obj.data[exp.at.name]
        elif isinstance(obj, List):
            access_at = eval_exp(env, exp.at)
            if not isinstance(access_at, Int):
                raise TypeError(f"cannot index into list using type {type(access_at).__name__}, expected integer")
            if access_at.value < 0 or access_at.value >= len(obj.items):
                raise ValueError(f"index {access_at.value} out of bounds for list")
            return obj.items[access_at.value]
        raise TypeError(f"attempted to access from type {type(obj).__name__}")
    if isinstance(exp, Compose):
        clo_inner = eval_exp(env, exp.inner)
        clo_outer = eval_exp(env, exp.outer)
        return Closure({}, Function(Var("x"), Apply(clo_outer, Apply(clo_inner, Var("x")))))
<<<<<<< HEAD
    if isinstance(exp, HashVar):
        yard_location = env["$$scrapyard"]
        assert isinstance(yard_location, String)
        git = _ensure_pygit2()
        repo_path = git.discover_repository(yard_location.value)
        if repo_path is None:
            raise ScrapError(f"Please create a scrapyard; {yard_location.value!r} is not initialized")
        repo = git.Repository(repo_path, git.GIT_REPOSITORY_OPEN_BARE)
        obj = repo.get(exp.name)
        if obj is None:
            raise ScrapError(f"Could not find object $sha1'{exp.name}")
        if not isinstance(obj, git.Blob):
            raise ScrapError(f"Object $sha1'{exp.name} is not a blob")
        return deserialize(obj.data.decode("utf-8"))
=======
    elif isinstance(exp, Spread):
        raise RuntimeError("cannot evaluate a spread")
>>>>>>> 79b807bf
    raise NotImplementedError(f"eval_exp not implemented for {exp}")


def bencode(obj: object) -> bytes:
    assert not isinstance(obj, bool)
    if isinstance(obj, int):
        return b"i" + str(int(obj)).encode("ascii") + b"e"
    if isinstance(obj, bytes):
        return str(len(obj)).encode("ascii") + b":" + obj
    if isinstance(obj, list):
        return b"l" + b"".join(bencode(x) for x in obj) + b"e"
    if isinstance(obj, dict):
        sorted_items = sorted(obj.items(), key=lambda x: x[0])
        return b"d" + b"".join(bencode(k) + bencode(v) for k, v in sorted_items) + b"e"
    raise NotImplementedError(f"bencode not implemented for {type(obj)}")


class Bdecoder:
    def __init__(self, msg: str) -> None:
        self.msg: str = msg
        self.idx: int = 0

    def peek(self) -> str:
        return self.msg[self.idx]

    def read(self) -> str:
        c = self.peek()
        self.idx += 1
        return c

    def decode_int(self) -> int:
        buf = ""
        while (c := self.read()) != "e":
            buf += c
        return int(buf)

    def decode_list(self) -> typing.List[Any]:
        result = []
        while self.peek() != "e":
            result.append(self.decode())
        assert self.read() == "e"
        return result

    def decode_dict(self) -> typing.Dict[Any, Any]:
        result: Dict[Any, Any] = {}
        while self.peek() != "e":
            key = self.decode()
            value = self.decode()
            result[key] = value
        assert self.read() == "e"
        return result

    def decode_str(self, start: str) -> str:
        len_buf = start
        while (c := self.peek()) != ":":
            assert c.isdigit()
            len_buf += c
            self.read()
        assert self.read() == ":"
        buf = ""
        for _ in range(int(len_buf)):
            buf += self.read()
        return buf

    def decode(self) -> object:
        ty = self.read()
        if ty == "i":
            return self.decode_int()
        if ty == "l":
            return self.decode_list()
        if ty == "d":
            return self.decode_dict()
        if ty.isdigit():
            return self.decode_str(ty)
        raise NotImplementedError(ty)


def bdecode(msg: str) -> object:
    return Bdecoder(msg).decode()


def serialize(obj: Object) -> bytes:
    return bencode(obj.serialize())


def deserialize(msg: str) -> Object:
    logging.debug("deserialize %s", msg)
    decoded = bdecode(msg)
    assert isinstance(decoded, dict)
    return Object.deserialize(decoded)


class ScrapMonad:
    def __init__(self, env: Env) -> None:
        assert isinstance(env, dict)  # for .copy()
        self.env: Env = env.copy()

    def bind(self, exp: Object) -> Tuple[Object, "ScrapMonad"]:
        env = self.env
        result = eval_exp(env, exp)
        if isinstance(result, EnvObject):
            return result, ScrapMonad({**env, **result.env})
        return result, ScrapMonad({**env, "_": result})


ASSET_DIR = os.path.dirname(__file__)


class ScrapReplServer(http.server.SimpleHTTPRequestHandler):
    def do_GET(self) -> None:
        logger.debug("GET %s", self.path)
        parsed_path = urllib.parse.urlsplit(self.path)
        query = urllib.parse.parse_qs(parsed_path.query)
        logging.debug("PATH %s", parsed_path)
        logging.debug("QUERY %s", query)
        if parsed_path.path == "/repl":
            return self.do_repl()
        if parsed_path.path == "/eval":
            try:
                return self.do_eval(query)
            except Exception as e:
                self.send_response(400)
                self.send_header("Content-type", "text/plain")
                self.end_headers()
                self.wfile.write(str(e).encode("utf-8"))
                return
        if parsed_path.path == "/style.css":
            self.send_response(200)
            self.send_header("Content-type", "text/css")
            self.end_headers()
            with open(os.path.join(ASSET_DIR, "style.css"), "rb") as f:
                self.wfile.write(f.read())
            return
        return self.do_404()

    def do_repl(self) -> None:
        self.send_response(200)
        self.send_header("Content-type", "text/html")
        self.end_headers()
        with open(os.path.join(ASSET_DIR, "repl.html"), "rb") as f:
            self.wfile.write(f.read())
        return

    def do_404(self) -> None:
        self.send_response(404)
        self.send_header("Content-type", "text/html")
        self.end_headers()
        self.wfile.write(b"""try hitting <a href="/repl">/repl</a>""")
        return

    def do_eval(self, query: Dict[str, Any]) -> None:
        exp = query.get("exp")
        if exp is None:
            raise TypeError("Need expression to evaluate")
        if len(exp) != 1:
            raise TypeError("Need exactly one expression to evaluate")
        exp = exp[0]
        tokens = tokenize(exp)
        ast = parse(tokens)
        env = query.get("env")
        if env is None:
            env = STDLIB
        else:
            if len(env) != 1:
                raise TypeError("Need exactly one env")
            env_object = deserialize(env[0])
            assert isinstance(env_object, EnvObject)
            env = env_object.env
        logging.debug("env is %s", env)
        monad = ScrapMonad(env)
        result, next_monad = monad.bind(ast)
        serialized = EnvObject(next_monad.env).serialize()
        encoded = bencode(serialized)
        response = {"env": encoded.decode("utf-8"), "result": str(result)}
        self.send_response(200)
        self.send_header("Content-type", "text/plain")
        self.send_header("Cache-Control", "max-age=3600")
        self.end_headers()
        self.wfile.write(json.dumps(response).encode("utf-8"))
        return


class TokenizerTests(unittest.TestCase):
    def test_tokenize_digit(self) -> None:
        self.assertEqual(tokenize("1"), [IntLit(1)])

    def test_tokenize_multiple_digits(self) -> None:
        self.assertEqual(tokenize("123"), [IntLit(123)])

    def test_tokenize_negative_int(self) -> None:
        self.assertEqual(tokenize("-123"), [Operator("-"), IntLit(123)])

    def test_tokenize_float(self) -> None:
        self.assertEqual(tokenize("3.14"), [FloatLit(3.14)])

    def test_tokenize_negative_float(self) -> None:
        self.assertEqual(tokenize("-3.14"), [Operator("-"), FloatLit(3.14)])

    @unittest.skip("TODO: support floats with no integer part")
    def test_tokenize_float_with_no_integer_part(self) -> None:
        self.assertEqual(tokenize(".14"), [FloatLit(0.14)])

    def test_tokenize_float_with_no_decimal_part(self) -> None:
        self.assertEqual(tokenize("10."), [FloatLit(10.0)])

    def test_tokenize_float_with_multiple_decimal_points_raises_parse_error(self) -> None:
        with self.assertRaisesRegex(ParseError, re.escape("unexpected token '.'")):
            tokenize("1.0.1")

    def test_tokenize_binop(self) -> None:
        self.assertEqual(tokenize("1 + 2"), [IntLit(1), Operator("+"), IntLit(2)])

    def test_tokenize_binop_no_spaces(self) -> None:
        self.assertEqual(tokenize("1+2"), [IntLit(1), Operator("+"), IntLit(2)])

    def test_tokenize_two_oper_chars_returns_two_ops(self) -> None:
        self.assertEqual(tokenize(",:"), [Operator(","), Operator(":")])

    def test_tokenize_binary_sub_no_spaces(self) -> None:
        self.assertEqual(tokenize("1-2"), [IntLit(1), Operator("-"), IntLit(2)])

    def test_tokenize_binop_var(self) -> None:
        ops = ["+", "-", "*", "/", "^", "%", "==", "/=", "<", ">", "<=", ">=", "&&", "||", "++", ">+", "+<"]
        for op in ops:
            with self.subTest(op=op):
                self.assertEqual(tokenize(f"a {op} b"), [Name("a"), Operator(op), Name("b")])
                self.assertEqual(tokenize(f"a{op}b"), [Name("a"), Operator(op), Name("b")])

    def test_tokenize_var(self) -> None:
        self.assertEqual(tokenize("abc"), [Name("abc")])

    @unittest.skip("TODO: make this fail to tokenize")
    def test_tokenize_var_with_quote(self) -> None:
        self.assertEqual(tokenize("sha1'abc"), [Name("sha1'abc")])

    def test_tokenize_dollar_sha1_var(self) -> None:
        self.assertEqual(tokenize("$sha1'foo"), [Name("$sha1'foo")])

    def test_tokenize_dollar_dollar_var(self) -> None:
        self.assertEqual(tokenize("$$bills"), [Name("$$bills")])

    def test_tokenize_dot_dot_raises_parse_error(self) -> None:
        with self.assertRaisesRegex(ParseError, re.escape("unexpected token '..'")):
            tokenize("..")

    def test_tokenize_spread(self) -> None:
        self.assertEqual(tokenize("..."), [Operator("...")])

    def test_ignore_whitespace(self) -> None:
        self.assertEqual(tokenize("1\n+\t2"), [IntLit(1), Operator("+"), IntLit(2)])

    def test_ignore_line_comment(self) -> None:
        self.assertEqual(tokenize("-- 1\n2"), [IntLit(2)])

    def test_tokenize_string(self) -> None:
        self.assertEqual(tokenize('"hello"'), [StringLit("hello")])

    def test_tokenize_string_with_spaces(self) -> None:
        self.assertEqual(tokenize('"hello world"'), [StringLit("hello world")])

    def test_tokenize_string_missing_end_quote_raises_parse_error(self) -> None:
        with self.assertRaisesRegex(UnexpectedEOFError, "while reading string"):
            tokenize('"hello')

    def test_tokenize_with_trailing_whitespace(self) -> None:
        self.assertEqual(tokenize("- "), [Operator("-")])
        self.assertEqual(tokenize("-- "), [])
        self.assertEqual(tokenize("+ "), [Operator("+")])
        self.assertEqual(tokenize("123 "), [IntLit(123)])
        self.assertEqual(tokenize("abc "), [Name("abc")])
        self.assertEqual(tokenize("[ "), [LeftBracket()])
        self.assertEqual(tokenize("] "), [RightBracket()])

    def test_tokenize_empty_list(self) -> None:
        self.assertEqual(tokenize("[ ]"), [LeftBracket(), RightBracket()])

    def test_tokenize_empty_list_with_spaces(self) -> None:
        self.assertEqual(tokenize("[ ]"), [LeftBracket(), RightBracket()])

    def test_tokenize_list_with_items(self) -> None:
        self.assertEqual(tokenize("[ 1 , 2 ]"), [LeftBracket(), IntLit(1), Operator(","), IntLit(2), RightBracket()])

    def test_tokenize_list_with_no_spaces(self) -> None:
        self.assertEqual(tokenize("[1,2]"), [LeftBracket(), IntLit(1), Operator(","), IntLit(2), RightBracket()])

    def test_tokenize_function(self) -> None:
        self.assertEqual(
            tokenize("a -> b -> a + b"),
            [Name("a"), Operator("->"), Name("b"), Operator("->"), Name("a"), Operator("+"), Name("b")],
        )

    def test_tokenize_function_with_no_spaces(self) -> None:
        self.assertEqual(
            tokenize("a->b->a+b"),
            [Name("a"), Operator("->"), Name("b"), Operator("->"), Name("a"), Operator("+"), Name("b")],
        )

    def test_tokenize_where(self) -> None:
        self.assertEqual(tokenize("a . b"), [Name("a"), Operator("."), Name("b")])

    def test_tokenize_assert(self) -> None:
        self.assertEqual(tokenize("a ? b"), [Name("a"), Operator("?"), Name("b")])

    def test_tokenize_hastype(self) -> None:
        self.assertEqual(tokenize("a : b"), [Name("a"), Operator(":"), Name("b")])

    def test_tokenize_minus_returns_minus(self) -> None:
        self.assertEqual(tokenize("-"), [Operator("-")])

    def test_tokenize_tilde_raises_parse_error(self) -> None:
        with self.assertRaisesRegex(ParseError, "unexpected token '~'"):
            tokenize("~")

    def test_tokenize_tilde_equals_raises_parse_error(self) -> None:
        with self.assertRaisesRegex(ParseError, "unexpected token '~'"):
            tokenize("~=")

    def test_tokenize_tilde_tilde_returns_empty_bytes(self) -> None:
        self.assertEqual(tokenize("~~"), [BytesLit("", 64)])

    def test_tokenize_bytes_returns_bytes_base64(self) -> None:
        self.assertEqual(tokenize("~~QUJD"), [BytesLit("QUJD", 64)])

    def test_tokenize_bytes_base85(self) -> None:
        self.assertEqual(tokenize("~~85'K|(_"), [BytesLit("K|(_", 85)])

    def test_tokenize_bytes_base64(self) -> None:
        self.assertEqual(tokenize("~~64'QUJD"), [BytesLit("QUJD", 64)])

    def test_tokenize_bytes_base32(self) -> None:
        self.assertEqual(tokenize("~~32'IFBEG==="), [BytesLit("IFBEG===", 32)])

    def test_tokenize_bytes_base16(self) -> None:
        self.assertEqual(tokenize("~~16'414243"), [BytesLit("414243", 16)])

    def test_tokenize_hole(self) -> None:
        self.assertEqual(tokenize("()"), [LeftParen(), RightParen()])

    def test_tokenize_hole_with_spaces(self) -> None:
        self.assertEqual(tokenize("( )"), [LeftParen(), RightParen()])

    def test_tokenize_parenthetical_expression(self) -> None:
        self.assertEqual(tokenize("(1+2)"), [LeftParen(), IntLit(1), Operator("+"), IntLit(2), RightParen()])

    def test_tokenize_pipe(self) -> None:
        self.assertEqual(
            tokenize("1 |> f . f = a -> a + 1"),
            [
                IntLit(1),
                Operator("|>"),
                Name("f"),
                Operator("."),
                Name("f"),
                Operator("="),
                Name("a"),
                Operator("->"),
                Name("a"),
                Operator("+"),
                IntLit(1),
            ],
        )

    def test_tokenize_reverse_pipe(self) -> None:
        self.assertEqual(
            tokenize("f <| 1 . f = a -> a + 1"),
            [
                Name("f"),
                Operator("<|"),
                IntLit(1),
                Operator("."),
                Name("f"),
                Operator("="),
                Name("a"),
                Operator("->"),
                Name("a"),
                Operator("+"),
                IntLit(1),
            ],
        )

    def test_tokenize_record_no_fields(self) -> None:
        self.assertEqual(
            tokenize("{ }"),
            [LeftBrace(), RightBrace()],
        )

    def test_tokenize_record_no_fields_no_spaces(self) -> None:
        self.assertEqual(
            tokenize("{}"),
            [LeftBrace(), RightBrace()],
        )

    def test_tokenize_record_one_field(self) -> None:
        self.assertEqual(
            tokenize("{ a = 4 }"),
            [LeftBrace(), Name("a"), Operator("="), IntLit(4), RightBrace()],
        )

    def test_tokenize_record_multiple_fields(self) -> None:
        self.assertEqual(
            tokenize('{ a = 4, b = "z" }'),
            [
                LeftBrace(),
                Name("a"),
                Operator("="),
                IntLit(4),
                Operator(","),
                Name("b"),
                Operator("="),
                StringLit("z"),
                RightBrace(),
            ],
        )

    def test_tokenize_record_access(self) -> None:
        self.assertEqual(
            tokenize("r@a"),
            [Name("r"), Operator("@"), Name("a")],
        )

    def test_tokenize_right_eval(self) -> None:
        self.assertEqual(tokenize("a!b"), [Name("a"), Operator("!"), Name("b")])

    def test_tokenize_match(self) -> None:
        self.assertEqual(
            tokenize("g = | 1 -> 2 | 2 -> 3"),
            [
                Name("g"),
                Operator("="),
                Operator("|"),
                IntLit(1),
                Operator("->"),
                IntLit(2),
                Operator("|"),
                IntLit(2),
                Operator("->"),
                IntLit(3),
            ],
        )

    def test_tokenize_compose(self) -> None:
        self.assertEqual(
            tokenize("f >> g"),
            [Name("f"), Operator(">>"), Name("g")],
        )

    def test_tokenize_compose_reverse(self) -> None:
        self.assertEqual(
            tokenize("f << g"),
            [Name("f"), Operator("<<"), Name("g")],
        )

    def test_first_lineno_is_one(self) -> None:
        l = Lexer("abc")
        self.assertEqual(l.lineno, 1)

    def test_first_colno_is_one(self) -> None:
        l = Lexer("abc")
        self.assertEqual(l.colno, 1)

    def test_first_line_is_empty(self) -> None:
        l = Lexer("abc")
        self.assertEqual(l.line, "")

    def test_read_char_increments_colno(self) -> None:
        l = Lexer("abc")
        l.read_char()
        self.assertEqual(l.colno, 2)
        self.assertEqual(l.lineno, 1)

    def test_read_newline_increments_lineno(self) -> None:
        l = Lexer("ab\nc")
        l.read_char()
        l.read_char()
        l.read_char()
        self.assertEqual(l.lineno, 2)
        self.assertEqual(l.colno, 1)

    def test_read_char_appends_to_line(self) -> None:
        l = Lexer("ab\nc")
        l.read_char()
        l.read_char()
        self.assertEqual(l.line, "ab")
        l.read_char()
        self.assertEqual(l.line, "")

    def test_read_one_sets_lineno(self) -> None:
        l = Lexer("a b \n c d")
        a = l.read_one()
        b = l.read_one()
        c = l.read_one()
        d = l.read_one()
        self.assertEqual(a.lineno, 1)
        self.assertEqual(b.lineno, 1)
        self.assertEqual(c.lineno, 2)
        self.assertEqual(d.lineno, 2)

    def test_tokenize_list_with_only_spread(self) -> None:
        self.assertEqual(tokenize("[ ... ]"), [LeftBracket(), Operator("..."), RightBracket()])

    def test_tokenize_list_with_spread(self) -> None:
        self.assertEqual(
            tokenize("[ 1 , ... ]"),
            [
                LeftBracket(),
                IntLit(1),
                Operator(","),
                Operator("..."),
                RightBracket(),
            ],
        )

    def test_tokenize_list_with_spread_no_spaces(self) -> None:
        self.assertEqual(
            tokenize("[ 1,... ]"),
            [
                LeftBracket(),
                IntLit(1),
                Operator(","),
                Operator("..."),
                RightBracket(),
            ],
        )

    def test_tokenize_list_with_named_spread(self) -> None:
        self.assertEqual(
            tokenize("[1,...rest]"),
            [
                LeftBracket(),
                IntLit(1),
                Operator(","),
                Operator("..."),
                Name("rest"),
                RightBracket(),
            ],
        )

    def test_tokenize_record_with_only_spread(self) -> None:
        self.assertEqual(
            tokenize("{ ... }"),
            [
                LeftBrace(),
                Operator("..."),
                RightBrace(),
            ],
        )

    def test_tokenize_record_with_spread(self) -> None:
        self.assertEqual(
            tokenize("{ x = 1, ...}"),
            [
                LeftBrace(),
                Name("x"),
                Operator("="),
                IntLit(1),
                Operator(","),
                Operator("..."),
                RightBrace(),
            ],
        )

    def test_tokenize_record_with_spread_no_spaces(self) -> None:
        self.assertEqual(
            tokenize("{x=1,...}"),
            [
                LeftBrace(),
                Name("x"),
                Operator("="),
                IntLit(1),
                Operator(","),
                Operator("..."),
                RightBrace(),
            ],
        )

    def test_tokenize_symbol_with_space(self) -> None:
        self.assertEqual(tokenize("# abc"), [SymbolToken("abc")])

    def test_tokenize_symbol_with_no_space(self) -> None:
        self.assertEqual(tokenize("#abc"), [SymbolToken("abc")])

    def test_tokenize_symbol_non_name_raises_parse_error(self) -> None:
        with self.assertRaisesRegex(ParseError, "expected name"):
            tokenize("#1")

    def test_tokenize_symbol_eof_raises_unexpected_eof_error(self) -> None:
        with self.assertRaisesRegex(UnexpectedEOFError, "while reading symbol"):
            tokenize("#")


class ParserTests(unittest.TestCase):
    def test_parse_with_empty_tokens_raises_parse_error(self) -> None:
        with self.assertRaises(UnexpectedEOFError) as ctx:
            parse([])
        self.assertEqual(ctx.exception.args[0], "unexpected end of input")

    def test_parse_digit_returns_int(self) -> None:
        self.assertEqual(parse([IntLit(1)]), Int(1))

    def test_parse_digits_returns_int(self) -> None:
        self.assertEqual(parse([IntLit(123)]), Int(123))

    def test_parse_negative_int_returns_binary_sub_int(self) -> None:
        self.assertEqual(parse([Operator("-"), IntLit(123)]), Binop(BinopKind.SUB, Int(0), Int(123)))

    def test_parse_negative_var_returns_binary_sub_int(self) -> None:
        self.assertEqual(parse([Operator("-"), Name("x")]), Binop(BinopKind.SUB, Int(0), Var("x")))

    def test_parse_negative_int_binds_tighter_than_plus(self) -> None:
        self.assertEqual(
            parse([Operator("-"), Name("l"), Operator("+"), Name("r")]),
            Binop(BinopKind.ADD, Binop(BinopKind.SUB, Int(0), Var("l")), Var("r")),
        )

    def test_parse_negative_int_binds_tighter_than_mul(self) -> None:
        self.assertEqual(
            parse([Operator("-"), Name("l"), Operator("*"), Name("r")]),
            Binop(BinopKind.MUL, Binop(BinopKind.SUB, Int(0), Var("l")), Var("r")),
        )

    def test_parse_negative_int_binds_tighter_than_index(self) -> None:
        self.assertEqual(
            parse([Operator("-"), Name("l"), Operator("@"), Name("r")]),
            Access(Binop(BinopKind.SUB, Int(0), Var("l")), Var("r")),
        )

    def test_parse_negative_int_binds_tighter_than_apply(self) -> None:
        self.assertEqual(
            parse([Operator("-"), Name("l"), Name("r")]),
            Apply(Binop(BinopKind.SUB, Int(0), Var("l")), Var("r")),
        )

    def test_parse_decimal_returns_float(self) -> None:
        self.assertEqual(parse([FloatLit(3.14)]), Float(3.14))

    def test_parse_negative_float_returns_binary_sub_float(self) -> None:
        self.assertEqual(parse([Operator("-"), FloatLit(3.14)]), Binop(BinopKind.SUB, Int(0), Float(3.14)))

    def test_parse_var_returns_var(self) -> None:
        self.assertEqual(parse([Name("abc_123")]), Var("abc_123"))

    def test_parse_sha_var_returns_hash_var(self) -> None:
        self.assertEqual(parse([Name("$sha1'abc")]), HashVar("abc"))

    def test_parse_sha_var_without_quote_returns_var(self) -> None:
        self.assertEqual(parse([Name("$sha1abc")]), Var("$sha1abc"))

    def test_parse_dollar_returns_var(self) -> None:
        self.assertEqual(parse([Name("$")]), Var("$"))

    def test_parse_dollar_dollar_returns_var(self) -> None:
        self.assertEqual(parse([Name("$$")]), Var("$$"))

    @unittest.skip("TODO: make this fail to parse")
    def test_parse_sha_var_without_dollar_raises_parse_error(self) -> None:
        with self.assertRaisesRegex(ParseError, "unexpected token"):
            parse([Name("sha1'abc")])

    def test_parse_dollar_dollar_var_returns_var(self) -> None:
        self.assertEqual(parse([Name("$$bills")]), Var("$$bills"))

    def test_parse_bytes_returns_bytes(self) -> None:
        self.assertEqual(parse([BytesLit("QUJD", 64)]), Bytes(b"ABC"))

    def test_parse_binary_add_returns_binop(self) -> None:
        self.assertEqual(parse([IntLit(1), Operator("+"), IntLit(2)]), Binop(BinopKind.ADD, Int(1), Int(2)))

    def test_parse_binary_sub_returns_binop(self) -> None:
        self.assertEqual(parse([IntLit(1), Operator("-"), IntLit(2)]), Binop(BinopKind.SUB, Int(1), Int(2)))

    def test_parse_binary_add_right_returns_binop(self) -> None:
        self.assertEqual(
            parse([IntLit(1), Operator("+"), IntLit(2), Operator("+"), IntLit(3)]),
            Binop(BinopKind.ADD, Int(1), Binop(BinopKind.ADD, Int(2), Int(3))),
        )

    def test_mul_binds_tighter_than_add_right(self) -> None:
        self.assertEqual(
            parse([IntLit(1), Operator("+"), IntLit(2), Operator("*"), IntLit(3)]),
            Binop(BinopKind.ADD, Int(1), Binop(BinopKind.MUL, Int(2), Int(3))),
        )

    def test_mul_binds_tighter_than_add_left(self) -> None:
        self.assertEqual(
            parse([IntLit(1), Operator("*"), IntLit(2), Operator("+"), IntLit(3)]),
            Binop(BinopKind.ADD, Binop(BinopKind.MUL, Int(1), Int(2)), Int(3)),
        )

    def test_exp_binds_tighter_than_mul_right(self) -> None:
        self.assertEqual(
            parse([IntLit(5), Operator("*"), IntLit(2), Operator("^"), IntLit(3)]),
            Binop(BinopKind.MUL, Int(5), Binop(BinopKind.EXP, Int(2), Int(3))),
        )

    def test_list_access_binds_tighter_than_append(self) -> None:
        self.assertEqual(
            parse([Name("a"), Operator("+<"), Name("ls"), Operator("@"), IntLit(0)]),
            Binop(BinopKind.LIST_APPEND, Var("a"), Access(Var("ls"), Int(0))),
        )

    def test_parse_binary_str_concat_returns_binop(self) -> None:
        self.assertEqual(
            parse([StringLit("abc"), Operator("++"), StringLit("def")]),
            Binop(BinopKind.STRING_CONCAT, String("abc"), String("def")),
        )

    def test_parse_binary_list_cons_returns_binop(self) -> None:
        self.assertEqual(
            parse([Name("a"), Operator(">+"), Name("b")]),
            Binop(BinopKind.LIST_CONS, Var("a"), Var("b")),
        )

    def test_parse_binary_list_append_returns_binop(self) -> None:
        self.assertEqual(
            parse([Name("a"), Operator("+<"), Name("b")]),
            Binop(BinopKind.LIST_APPEND, Var("a"), Var("b")),
        )

    def test_parse_binary_op_returns_binop(self) -> None:
        ops = ["+", "-", "*", "/", "^", "%", "==", "/=", "<", ">", "<=", ">=", "&&", "||", "++", ">+", "+<"]
        for op in ops:
            with self.subTest(op=op):
                kind = BinopKind.from_str(op)
                self.assertEqual(parse([Name("a"), Operator(op), Name("b")]), Binop(kind, Var("a"), Var("b")))

    def test_parse_empty_list(self) -> None:
        self.assertEqual(
            parse([LeftBracket(), RightBracket()]),
            List([]),
        )

    def test_parse_list_of_ints_returns_list(self) -> None:
        self.assertEqual(
            parse([LeftBracket(), IntLit(1), Operator(","), IntLit(2), RightBracket()]),
            List([Int(1), Int(2)]),
        )

    def test_parse_list_with_only_comma_raises_parse_error(self) -> None:
        with self.assertRaisesRegex(ParseError, re.escape("unexpected token Operator(lineno=-1, value=',')")):
            parse([LeftBracket(), Operator(","), RightBracket()])

    def test_parse_list_with_two_commas_raises_parse_error(self) -> None:
        with self.assertRaisesRegex(ParseError, re.escape("unexpected token Operator(lineno=-1, value=',')")):
            parse([LeftBracket(), Operator(","), Operator(","), RightBracket()])

    def test_parse_list_with_trailing_comma_raises_parse_error(self) -> None:
        with self.assertRaisesRegex(ParseError, re.escape("unexpected token RightBracket(lineno=-1)")):
            parse([LeftBracket(), IntLit(1), Operator(","), RightBracket()])

    def test_parse_assign(self) -> None:
        self.assertEqual(
            parse([Name("a"), Operator("="), IntLit(1)]),
            Assign(Var("a"), Int(1)),
        )

    def test_parse_function_one_arg_returns_function(self) -> None:
        self.assertEqual(
            parse([Name("a"), Operator("->"), Name("a"), Operator("+"), IntLit(1)]),
            Function(Var("a"), Binop(BinopKind.ADD, Var("a"), Int(1))),
        )

    def test_parse_function_two_args_returns_functions(self) -> None:
        self.assertEqual(
            parse([Name("a"), Operator("->"), Name("b"), Operator("->"), Name("a"), Operator("+"), Name("b")]),
            Function(Var("a"), Function(Var("b"), Binop(BinopKind.ADD, Var("a"), Var("b")))),
        )

    def test_parse_assign_function(self) -> None:
        self.assertEqual(
            parse([Name("id"), Operator("="), Name("x"), Operator("->"), Name("x")]),
            Assign(Var("id"), Function(Var("x"), Var("x"))),
        )

    def test_parse_function_application_one_arg(self) -> None:
        self.assertEqual(parse([Name("f"), Name("a")]), Apply(Var("f"), Var("a")))

    def test_parse_function_application_two_args(self) -> None:
        self.assertEqual(parse([Name("f"), Name("a"), Name("b")]), Apply(Apply(Var("f"), Var("a")), Var("b")))

    def test_parse_where(self) -> None:
        self.assertEqual(parse([Name("a"), Operator("."), Name("b")]), Where(Var("a"), Var("b")))

    def test_parse_nested_where(self) -> None:
        self.assertEqual(
            parse([Name("a"), Operator("."), Name("b"), Operator("."), Name("c")]),
            Where(Where(Var("a"), Var("b")), Var("c")),
        )

    def test_parse_assert(self) -> None:
        self.assertEqual(parse([Name("a"), Operator("?"), Name("b")]), Assert(Var("a"), Var("b")))

    def test_parse_nested_assert(self) -> None:
        self.assertEqual(
            parse([Name("a"), Operator("?"), Name("b"), Operator("?"), Name("c")]),
            Assert(Assert(Var("a"), Var("b")), Var("c")),
        )

    def test_parse_mixed_assert_where(self) -> None:
        self.assertEqual(
            parse([Name("a"), Operator("?"), Name("b"), Operator("."), Name("c")]),
            Where(Assert(Var("a"), Var("b")), Var("c")),
        )

    def test_parse_hastype(self) -> None:
        self.assertEqual(parse([Name("a"), Operator(":"), Name("b")]), Binop(BinopKind.HASTYPE, Var("a"), Var("b")))

    def test_parse_hole(self) -> None:
        self.assertEqual(parse([LeftParen(), RightParen()]), Hole())

    def test_parse_parenthesized_expression(self) -> None:
        self.assertEqual(
            parse([LeftParen(), IntLit(1), Operator("+"), IntLit(2), RightParen()]),
            Binop(BinopKind.ADD, Int(1), Int(2)),
        )

    def test_parse_parenthesized_add_mul(self) -> None:
        self.assertEqual(
            parse([LeftParen(), IntLit(1), Operator("+"), IntLit(2), RightParen(), Operator("*"), IntLit(3)]),
            Binop(BinopKind.MUL, Binop(BinopKind.ADD, Int(1), Int(2)), Int(3)),
        )

    def test_parse_pipe(self) -> None:
        self.assertEqual(
            parse([IntLit(1), Operator("|>"), Name("f")]),
            Apply(Var("f"), Int(1)),
        )

    def test_parse_nested_pipe(self) -> None:
        self.assertEqual(
            parse([IntLit(1), Operator("|>"), Name("f"), Operator("|>"), Name("g")]),
            Apply(Var("g"), Apply(Var("f"), Int(1))),
        )

    def test_parse_reverse_pipe(self) -> None:
        self.assertEqual(
            parse([Name("f"), Operator("<|"), IntLit(1)]),
            Apply(Var("f"), Int(1)),
        )

    def test_parse_nested_reverse_pipe(self) -> None:
        self.assertEqual(
            parse([Name("g"), Operator("<|"), Name("f"), Operator("<|"), IntLit(1)]),
            Apply(Var("g"), Apply(Var("f"), Int(1))),
        )

    def test_parse_empty_record(self) -> None:
        self.assertEqual(parse([LeftBrace(), RightBrace()]), Record({}))

    def test_parse_record_single_field(self) -> None:
        self.assertEqual(parse([LeftBrace(), Name("a"), Operator("="), IntLit(4), RightBrace()]), Record({"a": Int(4)}))

    def test_parse_record_with_expression(self) -> None:
        self.assertEqual(
            parse([LeftBrace(), Name("a"), Operator("="), IntLit(1), Operator("+"), IntLit(2), RightBrace()]),
            Record({"a": Binop(BinopKind.ADD, Int(1), Int(2))}),
        )

    def test_parse_record_multiple_fields(self) -> None:
        self.assertEqual(
            parse(
                [
                    LeftBrace(),
                    Name("a"),
                    Operator("="),
                    IntLit(4),
                    Operator(","),
                    Name("b"),
                    Operator("="),
                    StringLit("z"),
                    RightBrace(),
                ]
            ),
            Record({"a": Int(4), "b": String("z")}),
        )

    def test_non_variable_in_assignment_raises_parse_error(self) -> None:
        with self.assertRaises(ParseError) as ctx:
            parse([IntLit(3), Operator("="), IntLit(4)])
        self.assertEqual(ctx.exception.args[0], "expected variable in assignment Int(value=3)")

    def test_non_assign_in_record_constructor_raises_parse_error(self) -> None:
        with self.assertRaises(ParseError) as ctx:
            parse([LeftBrace(), IntLit(1), Operator(","), IntLit(2), RightBrace()])
        self.assertEqual(ctx.exception.args[0], "failed to parse variable assignment in record constructor")

    def test_parse_right_eval_returns_binop(self) -> None:
        self.assertEqual(parse([Name("a"), Operator("!"), Name("b")]), Binop(BinopKind.RIGHT_EVAL, Var("a"), Var("b")))

    def test_parse_right_eval_with_defs_returns_binop(self) -> None:
        self.assertEqual(
            parse([Name("a"), Operator("!"), Name("b"), Operator("."), Name("c")]),
            Binop(BinopKind.RIGHT_EVAL, Var("a"), Where(Var("b"), Var("c"))),
        )

    def test_parse_match_no_cases_raises_parse_error(self) -> None:
        with self.assertRaises(ParseError) as ctx:
            parse([Operator("|")])
        self.assertEqual(ctx.exception.args[0], "unexpected end of input")

    def test_parse_match_one_case(self) -> None:
        self.assertEqual(
            parse([Operator("|"), IntLit(1), Operator("->"), IntLit(2)]),
            MatchFunction([MatchCase(Int(1), Int(2))]),
        )

    def test_parse_match_two_cases(self) -> None:
        self.assertEqual(
            parse(
                [
                    Operator("|"),
                    IntLit(1),
                    Operator("->"),
                    IntLit(2),
                    Operator("|"),
                    IntLit(2),
                    Operator("->"),
                    IntLit(3),
                ]
            ),
            MatchFunction(
                [
                    MatchCase(Int(1), Int(2)),
                    MatchCase(Int(2), Int(3)),
                ]
            ),
        )

    def test_parse_compose(self) -> None:
        self.assertEqual(parse([Name("f"), Operator(">>"), Name("g")]), Compose(Var("f"), Var("g")))

    def test_parse_compose_reverse(self) -> None:
        self.assertEqual(parse([Name("f"), Operator("<<"), Name("g")]), Compose(Var("g"), Var("f")))

    def test_parse_double_compose(self) -> None:
        self.assertEqual(
            parse([Name("f"), Operator("<<"), Name("g"), Operator("<<"), Name("h")]),
            Compose(Compose(Var("h"), Var("g")), Var("f")),
        )

    def test_boolean_and_binds_tighter_than_or(self) -> None:
        self.assertEqual(
            parse([Name("x"), Operator("||"), Name("y"), Operator("&&"), Name("z")]),
            Binop(BinopKind.BOOL_OR, Var("x"), Binop(BinopKind.BOOL_AND, Var("y"), Var("z"))),
        )

    def test_parse_list_spread(self) -> None:
        self.assertEqual(
            parse([LeftBracket(), IntLit(1), Operator(","), Operator("..."), RightBracket()]),
            List([Int(1), Spread()]),
        )

    @unittest.skip("TODO(max): Raise if ...x is used with non-name")
    def test_parse_list_with_non_name_expr_after_spread_raises_parse_error(self) -> None:
        with self.assertRaisesRegex(ParseError, re.escape("unexpected token IntLit(lineno=-1, value=1)")):
            parse([LeftBracket(), IntLit(1), Operator(","), Operator("..."), IntLit(2), RightBracket()])

    def test_parse_list_with_named_spread(self) -> None:
        self.assertEqual(
            parse(
                [
                    LeftBracket(),
                    IntLit(1),
                    Operator(","),
                    Operator("..."),
                    Name("rest"),
                    RightBracket(),
                ]
            ),
            List([Int(1), Spread("rest")]),
        )

    def test_parse_list_spread_beginning_raises_parse_error(self) -> None:
        with self.assertRaisesRegex(ParseError, re.escape("spread must come at end of list match")):
            parse([LeftBracket(), Operator("..."), Operator(","), IntLit(1), RightBracket()])

    def test_parse_list_named_spread_beginning_raises_parse_error(self) -> None:
        with self.assertRaisesRegex(ParseError, re.escape("spread must come at end of list match")):
            parse([LeftBracket(), Operator("..."), Name("rest"), Operator(","), IntLit(1), RightBracket()])

    def test_parse_list_spread_middle_raises_parse_error(self) -> None:
        with self.assertRaisesRegex(ParseError, re.escape("spread must come at end of list match")):
            parse([LeftBracket(), IntLit(1), Operator(","), Operator("..."), Operator(","), IntLit(1), RightBracket()])

    def test_parse_list_named_spread_middle_raises_parse_error(self) -> None:
        with self.assertRaisesRegex(ParseError, re.escape("spread must come at end of list match")):
            parse(
                [
                    LeftBracket(),
                    IntLit(1),
                    Operator(","),
                    Operator("..."),
                    Name("rest"),
                    Operator(","),
                    IntLit(1),
                    RightBracket(),
                ]
            )

    def test_parse_record_spread(self) -> None:
        self.assertEqual(
            parse([LeftBrace(), Name("x"), Operator("="), IntLit(1), Operator(","), Operator("..."), RightBrace()]),
            Record({"x": Int(1), "...": Spread()}),
        )

    def test_parse_record_spread_beginning_raises_parse_error(self) -> None:
        with self.assertRaisesRegex(ParseError, re.escape("spread must come at end of record match")):
            parse([LeftBrace(), Operator("..."), Operator(","), Name("x"), Operator("="), IntLit(1), RightBrace()])

    def test_parse_record_spread_middle_raises_parse_error(self) -> None:
        with self.assertRaisesRegex(ParseError, re.escape("spread must come at end of record match")):
            parse(
                [
                    LeftBrace(),
                    Name("x"),
                    Operator("="),
                    IntLit(1),
                    Operator(","),
                    Operator("..."),
                    Operator(","),
                    Name("y"),
                    Operator("="),
                    IntLit(2),
                    RightBrace(),
                ]
            )

    def test_parse_record_with_only_comma_raises_parse_error(self) -> None:
        with self.assertRaisesRegex(ParseError, re.escape("unexpected token Operator(lineno=-1, value=',')")):
            parse([LeftBrace(), Operator(","), RightBrace()])

    def test_parse_record_with_two_commas_raises_parse_error(self) -> None:
        with self.assertRaisesRegex(ParseError, re.escape("unexpected token Operator(lineno=-1, value=',')")):
            parse([LeftBrace(), Operator(","), Operator(","), RightBrace()])

    def test_parse_record_with_trailing_comma_raises_parse_error(self) -> None:
        with self.assertRaisesRegex(ParseError, re.escape("unexpected token RightBrace(lineno=-1)")):
            parse([LeftBrace(), Name("x"), Operator("="), IntLit(1), Operator(","), RightBrace()])

    def test_parse_symbol_returns_symbol(self) -> None:
        self.assertEqual(parse([SymbolToken("abc")]), Symbol("abc"))


class MatchTests(unittest.TestCase):
    def test_match_with_equal_ints_returns_empty_dict(self) -> None:
        self.assertEqual(match(Int(1), pattern=Int(1)), {})

    def test_match_with_inequal_ints_returns_none(self) -> None:
        self.assertEqual(match(Int(2), pattern=Int(1)), None)

    def test_match_int_with_non_int_returns_none(self) -> None:
        self.assertEqual(match(String("abc"), pattern=Int(1)), None)

    def test_match_with_equal_floats_raises_match_error(self) -> None:
        with self.assertRaisesRegex(MatchError, re.escape("pattern matching is not supported for Floats")):
            match(Float(1), pattern=Float(1))

    def test_match_with_inequal_floats_raises_match_error(self) -> None:
        with self.assertRaisesRegex(MatchError, re.escape("pattern matching is not supported for Floats")):
            match(Float(2), pattern=Float(1))

    def test_match_float_with_non_float_raises_match_error(self) -> None:
        with self.assertRaisesRegex(MatchError, re.escape("pattern matching is not supported for Floats")):
            match(String("abc"), pattern=Float(1))

    def test_match_with_equal_strings_returns_empty_dict(self) -> None:
        self.assertEqual(match(String("a"), pattern=String("a")), {})

    def test_match_with_inequal_strings_returns_none(self) -> None:
        self.assertEqual(match(String("b"), pattern=String("a")), None)

    def test_match_string_with_non_string_returns_none(self) -> None:
        self.assertEqual(match(Int(1), pattern=String("abc")), None)

    def test_match_var_returns_dict_with_var_name(self) -> None:
        self.assertEqual(match(String("abc"), pattern=Var("a")), {"a": String("abc")})

    def test_match_record_with_non_record_returns_none(self) -> None:
        self.assertEqual(
            match(
                Int(2),
                pattern=Record({"x": Var("x"), "y": Var("y")}),
            ),
            None,
        )

    def test_match_record_with_more_fields_in_pattern_returns_none(self) -> None:
        self.assertEqual(
            match(
                Record({"x": Int(1), "y": Int(2)}),
                pattern=Record({"x": Var("x"), "y": Var("y"), "z": Var("z")}),
            ),
            None,
        )

    def test_match_record_with_fewer_fields_in_pattern_returns_none(self) -> None:
        self.assertEqual(
            match(
                Record({"x": Int(1), "y": Int(2)}),
                pattern=Record({"x": Var("x")}),
            ),
            None,
        )

    def test_match_record_with_vars_returns_dict_with_keys(self) -> None:
        self.assertEqual(
            match(
                Record({"x": Int(1), "y": Int(2)}),
                pattern=Record({"x": Var("x"), "y": Var("y")}),
            ),
            {"x": Int(1), "y": Int(2)},
        )

    def test_match_record_with_matching_const_returns_dict_with_other_keys(self) -> None:
        # TODO(max): Should this be the case? I feel like we should return all
        # the keys.
        self.assertEqual(
            match(
                Record({"x": Int(1), "y": Int(2)}),
                pattern=Record({"x": Int(1), "y": Var("y")}),
            ),
            {"y": Int(2)},
        )

    def test_match_record_with_non_matching_const_returns_none(self) -> None:
        self.assertEqual(
            match(
                Record({"x": Int(1), "y": Int(2)}),
                pattern=Record({"x": Int(3), "y": Var("y")}),
            ),
            None,
        )

    def test_match_list_with_non_list_returns_none(self) -> None:
        self.assertEqual(
            match(
                Int(2),
                pattern=List([Var("x"), Var("y")]),
            ),
            None,
        )

    def test_match_list_with_more_fields_in_pattern_returns_none(self) -> None:
        self.assertEqual(
            match(
                List([Int(1), Int(2)]),
                pattern=List([Var("x"), Var("y"), Var("z")]),
            ),
            None,
        )

    def test_match_list_with_fewer_fields_in_pattern_returns_none(self) -> None:
        self.assertEqual(
            match(
                List([Int(1), Int(2)]),
                pattern=List([Var("x")]),
            ),
            None,
        )

    def test_match_list_with_vars_returns_dict_with_keys(self) -> None:
        self.assertEqual(
            match(
                List([Int(1), Int(2)]),
                pattern=List([Var("x"), Var("y")]),
            ),
            {"x": Int(1), "y": Int(2)},
        )

    def test_match_list_with_matching_const_returns_dict_with_other_keys(self) -> None:
        self.assertEqual(
            match(
                List([Int(1), Int(2)]),
                pattern=List([Int(1), Var("y")]),
            ),
            {"y": Int(2)},
        )

    def test_match_list_with_non_matching_const_returns_none(self) -> None:
        self.assertEqual(
            match(
                List([Int(1), Int(2)]),
                pattern=List([Int(3), Var("y")]),
            ),
            None,
        )

    def test_parse_right_pipe(self) -> None:
        text = "3 + 4 |> $$quote"
        ast = parse(tokenize(text))
        self.assertEqual(ast, Apply(Var("$$quote"), Binop(BinopKind.ADD, Int(3), Int(4))))

    def test_parse_left_pipe(self) -> None:
        text = "$$quote <| 3 + 4"
        ast = parse(tokenize(text))
        self.assertEqual(ast, Apply(Var("$$quote"), Binop(BinopKind.ADD, Int(3), Int(4))))

    def test_parse_match_with_left_apply(self) -> None:
        text = """| a -> b <| c
                  | d -> e"""
        tokens = tokenize(text)
        self.assertEqual(
            tokens,
            [
                Operator("|"),
                Name("a"),
                Operator("->"),
                Name("b"),
                Operator("<|"),
                Name("c"),
                Operator("|"),
                Name("d"),
                Operator("->"),
                Name("e"),
            ],
        )
        ast = parse(tokens)
        self.assertEqual(
            ast, MatchFunction([MatchCase(Var("a"), Apply(Var("b"), Var("c"))), MatchCase(Var("d"), Var("e"))])
        )

    def test_parse_match_with_right_apply(self) -> None:
        text = """
| 1 -> 19
| a -> a |> (x -> x + 1)
"""
        tokens = tokenize(text)
        ast = parse(tokens)
        self.assertEqual(
            ast,
            MatchFunction(
                [
                    MatchCase(Int(1), Int(19)),
                    MatchCase(
                        Var("a"),
                        Apply(
                            Function(Var("x"), Binop(BinopKind.ADD, Var("x"), Int(1))),
                            Var("a"),
                        ),
                    ),
                ]
            ),
        )

    def test_match_list_with_spread_returns_empty_dict(self) -> None:
        self.assertEqual(
            match(
                List([Int(1), Int(2), Int(3), Int(4), Int(5)]),
                pattern=List([Int(1), Spread()]),
            ),
            {},
        )

    def test_match_list_with_named_spread_returns_name_bound_to_rest(self) -> None:
        self.assertEqual(
            match(
                List([Int(1), Int(2), Int(3), Int(4)]),
                pattern=List([Var("a"), Int(2), Spread("rest")]),
            ),
            {"a": Int(1), "rest": List([Int(3), Int(4)])},
        )

    def test_match_list_with_named_spread_returns_name_bound_to_empty_rest(self) -> None:
        self.assertEqual(
            match(
                List([Int(1), Int(2)]),
                pattern=List([Var("a"), Int(2), Spread("rest")]),
            ),
            {"a": Int(1), "rest": List([])},
        )

    def test_match_list_with_mismatched_spread_returns_none(self) -> None:
        self.assertEqual(
            match(
                List([Int(1), Int(2), Int(3), Int(4), Int(5)]),
                pattern=List([Int(1), Int(6), Spread()]),
            ),
            None,
        )

    def test_match_record_with_constant_and_spread_returns_empty_dict(self) -> None:
        self.assertEqual(
            match(
                Record({"a": Int(1), "b": Int(2), "c": Int(3)}),
                pattern=Record({"a": Int(1), "...": Spread()}),
            ),
            {},
        )

    def test_match_record_with_var_and_spread_returns_match(self) -> None:
        self.assertEqual(
            match(
                Record({"a": Int(1), "b": Int(2), "c": Int(3)}),
                pattern=Record({"a": Var("x"), "...": Spread()}),
            ),
            {"x": Int(1)},
        )

    def test_match_record_with_mismatched_spread_returns_none(self) -> None:
        self.assertEqual(
            match(
                Record({"a": Int(1), "b": Int(2), "c": Int(3)}),
                pattern=Record({"d": Var("x"), "...": Spread()}),
            ),
            None,
        )

    def test_match_symbol_with_equal_symbol_returns_empty_dict(self) -> None:
        self.assertEqual(match(Symbol("abc"), pattern=Symbol("abc")), {})

    def test_match_symbol_with_inequal_symbol_returns_none(self) -> None:
        self.assertEqual(match(Symbol("def"), pattern=Symbol("abc")), None)

    def test_match_symbol_with_different_type_returns_none(self) -> None:
        self.assertEqual(match(Int(123), pattern=Symbol("abc")), None)


def _dont_have_pygit2() -> bool:
    try:
        import pygit2

        return False
    except ImportError:
        return True


class EvalTests(unittest.TestCase):
    def test_eval_int_returns_int(self) -> None:
        exp = Int(5)
        self.assertEqual(eval_exp({}, exp), Int(5))

    def test_eval_float_returns_float(self) -> None:
        exp = Float(3.14)
        self.assertEqual(eval_exp({}, exp), Float(3.14))

    def test_eval_str_returns_str(self) -> None:
        exp = String("xyz")
        self.assertEqual(eval_exp({}, exp), String("xyz"))

    def test_eval_bytes_returns_bytes(self) -> None:
        exp = Bytes(b"xyz")
        self.assertEqual(eval_exp({}, exp), Bytes(b"xyz"))

    def test_eval_with_non_existent_var_raises_name_error(self) -> None:
        exp = Var("no")
        with self.assertRaises(NameError) as ctx:
            eval_exp({}, exp)
        self.assertEqual(ctx.exception.args[0], "name 'no' is not defined")

    def test_eval_with_bound_var_returns_value(self) -> None:
        exp = Var("yes")
        env = {"yes": Int(123)}
        self.assertEqual(eval_exp(env, exp), Int(123))

    def test_eval_with_binop_add_returns_sum(self) -> None:
        exp = Binop(BinopKind.ADD, Int(1), Int(2))
        self.assertEqual(eval_exp({}, exp), Int(3))

    def test_eval_with_nested_binop(self) -> None:
        exp = Binop(BinopKind.ADD, Binop(BinopKind.ADD, Int(1), Int(2)), Int(3))
        self.assertEqual(eval_exp({}, exp), Int(6))

    def test_eval_with_binop_add_with_int_string_raises_type_error(self) -> None:
        exp = Binop(BinopKind.ADD, Int(1), String("hello"))
        with self.assertRaises(TypeError) as ctx:
            eval_exp({}, exp)
        self.assertEqual(ctx.exception.args[0], "expected Int or Float, got String")

    def test_eval_with_binop_sub(self) -> None:
        exp = Binop(BinopKind.SUB, Int(1), Int(2))
        self.assertEqual(eval_exp({}, exp), Int(-1))

    def test_eval_with_binop_mul(self) -> None:
        exp = Binop(BinopKind.MUL, Int(2), Int(3))
        self.assertEqual(eval_exp({}, exp), Int(6))

    def test_eval_with_binop_div(self) -> None:
        exp = Binop(BinopKind.DIV, Int(3), Int(10))
        self.assertEqual(eval_exp({}, exp), Float(0.3))

    def test_eval_with_binop_floor_div(self) -> None:
        exp = Binop(BinopKind.FLOOR_DIV, Int(2), Int(3))
        self.assertEqual(eval_exp({}, exp), Int(0))

    def test_eval_with_binop_exp(self) -> None:
        exp = Binop(BinopKind.EXP, Int(2), Int(3))
        self.assertEqual(eval_exp({}, exp), Int(8))

    def test_eval_with_binop_mod(self) -> None:
        exp = Binop(BinopKind.MOD, Int(10), Int(4))
        self.assertEqual(eval_exp({}, exp), Int(2))

    def test_eval_with_binop_equal_with_equal_returns_true(self) -> None:
        exp = Binop(BinopKind.EQUAL, Int(1), Int(1))
        self.assertEqual(eval_exp({}, exp), Symbol("true"))

    def test_eval_with_binop_equal_with_inequal_returns_false(self) -> None:
        exp = Binop(BinopKind.EQUAL, Int(1), Int(2))
        self.assertEqual(eval_exp({}, exp), Symbol("false"))

    def test_eval_with_binop_not_equal_with_equal_returns_false(self) -> None:
        exp = Binop(BinopKind.NOT_EQUAL, Int(1), Int(1))
        self.assertEqual(eval_exp({}, exp), Symbol("false"))

    def test_eval_with_binop_not_equal_with_inequal_returns_true(self) -> None:
        exp = Binop(BinopKind.NOT_EQUAL, Int(1), Int(2))
        self.assertEqual(eval_exp({}, exp), Symbol("true"))

    def test_eval_with_binop_concat_with_strings_returns_string(self) -> None:
        exp = Binop(BinopKind.STRING_CONCAT, String("hello"), String(" world"))
        self.assertEqual(eval_exp({}, exp), String("hello world"))

    def test_eval_with_binop_concat_with_int_string_raises_type_error(self) -> None:
        exp = Binop(BinopKind.STRING_CONCAT, Int(123), String(" world"))
        with self.assertRaises(TypeError) as ctx:
            eval_exp({}, exp)
        self.assertEqual(ctx.exception.args[0], "expected String, got Int")

    def test_eval_with_binop_concat_with_string_int_raises_type_error(self) -> None:
        exp = Binop(BinopKind.STRING_CONCAT, String(" world"), Int(123))
        with self.assertRaises(TypeError) as ctx:
            eval_exp({}, exp)
        self.assertEqual(ctx.exception.args[0], "expected String, got Int")

    def test_eval_with_binop_cons_with_int_list_returns_list(self) -> None:
        exp = Binop(BinopKind.LIST_CONS, Int(1), List([Int(2), Int(3)]))
        self.assertEqual(eval_exp({}, exp), List([Int(1), Int(2), Int(3)]))

    def test_eval_with_binop_cons_with_list_list_returns_nested_list(self) -> None:
        exp = Binop(BinopKind.LIST_CONS, List([]), List([]))
        self.assertEqual(eval_exp({}, exp), List([List([])]))

    def test_eval_with_binop_cons_with_list_int_raises_type_error(self) -> None:
        exp = Binop(BinopKind.LIST_CONS, List([]), Int(123))
        with self.assertRaises(TypeError) as ctx:
            eval_exp({}, exp)
        self.assertEqual(ctx.exception.args[0], "expected List, got Int")

    def test_eval_with_list_append(self) -> None:
        exp = Binop(BinopKind.LIST_APPEND, List([Int(1), Int(2)]), Int(3))
        self.assertEqual(eval_exp({}, exp), List([Int(1), Int(2), Int(3)]))

    def test_eval_with_list_evaluates_elements(self) -> None:
        exp = List(
            [
                Binop(BinopKind.ADD, Int(1), Int(2)),
                Binop(BinopKind.ADD, Int(3), Int(4)),
            ]
        )
        self.assertEqual(eval_exp({}, exp), List([Int(3), Int(7)]))

    def test_eval_with_function_returns_function(self) -> None:
        exp = Function(Var("x"), Var("x"))
        self.assertEqual(eval_exp({}, exp), Closure({}, Function(Var("x"), Var("x"))))

    def test_eval_assign_returns_env_object(self) -> None:
        exp = Assign(Var("a"), Int(1))
        env: Env = {}
        result = eval_exp(env, exp)
        self.assertEqual(result, EnvObject({"a": Int(1)}))

    def test_eval_assign_function_returns_closure_without_function_in_env(self) -> None:
        exp = Assign(Var("a"), Function(Var("x"), Var("x")))
        result = eval_exp({}, exp)
        assert isinstance(result, EnvObject)
        closure = result.env["a"]
        self.assertIsInstance(closure, Closure)
        self.assertEqual(closure, Closure({}, Function(Var("x"), Var("x"))))

    def test_eval_assign_function_returns_closure_with_function_in_env(self) -> None:
        exp = Assign(Var("a"), Function(Var("x"), Var("a")))
        result = eval_exp({}, exp)
        assert isinstance(result, EnvObject)
        closure = result.env["a"]
        self.assertIsInstance(closure, Closure)
        self.assertEqual(closure, Closure({"a": closure}, Function(Var("x"), Var("a"))))

    def test_eval_assign_does_not_modify_env(self) -> None:
        exp = Assign(Var("a"), Int(1))
        env: Env = {}
        eval_exp(env, exp)
        self.assertEqual(env, {})

    def test_eval_where_evaluates_in_order(self) -> None:
        exp = Where(Binop(BinopKind.ADD, Var("a"), Int(2)), Assign(Var("a"), Int(1)))
        env: Env = {}
        self.assertEqual(eval_exp(env, exp), Int(3))
        self.assertEqual(env, {})

    def test_eval_nested_where(self) -> None:
        exp = Where(
            Where(
                Binop(BinopKind.ADD, Var("a"), Var("b")),
                Assign(Var("a"), Int(1)),
            ),
            Assign(Var("b"), Int(2)),
        )
        env: Env = {}
        self.assertEqual(eval_exp(env, exp), Int(3))
        self.assertEqual(env, {})

    def test_eval_assert_with_truthy_cond_returns_value(self) -> None:
        exp = Assert(Int(123), Symbol("true"))
        self.assertEqual(eval_exp({}, exp), Int(123))

    def test_eval_assert_with_falsey_cond_raises_assertion_error(self) -> None:
        exp = Assert(Int(123), Symbol("false"))
        with self.assertRaisesRegex(AssertionError, re.escape("condition #false failed")):
            eval_exp({}, exp)

    def test_eval_nested_assert(self) -> None:
        exp = Assert(Assert(Int(123), Symbol("true")), Symbol("true"))
        self.assertEqual(eval_exp({}, exp), Int(123))

    def test_eval_hole(self) -> None:
        exp = Hole()
        self.assertEqual(eval_exp({}, exp), Hole())

    def test_eval_function_application_one_arg(self) -> None:
        exp = Apply(Function(Var("x"), Binop(BinopKind.ADD, Var("x"), Int(1))), Int(2))
        self.assertEqual(eval_exp({}, exp), Int(3))

    def test_eval_function_application_two_args(self) -> None:
        exp = Apply(
            Apply(Function(Var("a"), Function(Var("b"), Binop(BinopKind.ADD, Var("a"), Var("b")))), Int(3)),
            Int(2),
        )
        self.assertEqual(eval_exp({}, exp), Int(5))

    def test_eval_function_returns_closure_with_captured_env(self) -> None:
        exp = Function(Var("x"), Binop(BinopKind.ADD, Var("x"), Var("y")))
        res = eval_exp({"y": Int(5)}, exp)
        self.assertIsInstance(res, Closure)
        assert isinstance(res, Closure)  # for mypy
        self.assertEqual(res.env, {"y": Int(5)})

    def test_eval_function_capture_env(self) -> None:
        exp = Apply(Function(Var("x"), Binop(BinopKind.ADD, Var("x"), Var("y"))), Int(2))
        self.assertEqual(eval_exp({"y": Int(5)}, exp), Int(7))

    def test_eval_non_function_raises_type_error(self) -> None:
        exp = Apply(Int(3), Int(4))
        with self.assertRaisesRegex(TypeError, re.escape("attempted to apply a non-closure of type Int")):
            eval_exp({}, exp)

    def test_eval_access_from_invalid_object_raises_type_error(self) -> None:
        exp = Access(Int(4), String("x"))
        with self.assertRaisesRegex(TypeError, re.escape("attempted to access from type Int")):
            eval_exp({}, exp)

    def test_eval_record_evaluates_value_expressions(self) -> None:
        exp = Record({"a": Binop(BinopKind.ADD, Int(1), Int(2))})
        self.assertEqual(eval_exp({}, exp), Record({"a": Int(3)}))

    def test_eval_record_access_with_invalid_accessor_raises_type_error(self) -> None:
        exp = Access(Record({"a": Int(4)}), Int(0))
        with self.assertRaisesRegex(
            TypeError, re.escape("cannot access record field using Int, expected a field name")
        ):
            eval_exp({}, exp)

    def test_eval_record_access_with_unknown_accessor_raises_name_error(self) -> None:
        exp = Access(Record({"a": Int(4)}), Var("b"))
        with self.assertRaisesRegex(NameError, re.escape("no assignment to b found in record")):
            eval_exp({}, exp)

    def test_eval_record_access(self) -> None:
        exp = Access(Record({"a": Int(4)}), Var("a"))
        self.assertEqual(eval_exp({}, exp), Int(4))

    def test_eval_list_access_with_invalid_accessor_raises_type_error(self) -> None:
        exp = Access(List([Int(4)]), String("hello"))
        with self.assertRaisesRegex(TypeError, re.escape("cannot index into list using type String, expected integer")):
            eval_exp({}, exp)

    def test_eval_list_access_with_out_of_bounds_accessor_raises_value_error(self) -> None:
        exp = Access(List([Int(1), Int(2), Int(3)]), Int(4))
        with self.assertRaisesRegex(ValueError, re.escape("index 4 out of bounds for list")):
            eval_exp({}, exp)

    def test_eval_list_access(self) -> None:
        exp = Access(List([String("a"), String("b"), String("c")]), Int(2))
        self.assertEqual(eval_exp({}, exp), String("c"))

    def test_right_eval_evaluates_right_hand_side(self) -> None:
        exp = Binop(BinopKind.RIGHT_EVAL, Int(1), Int(2))
        self.assertEqual(eval_exp({}, exp), Int(2))

    def test_match_no_cases_raises_match_error(self) -> None:
        exp = Apply(MatchFunction([]), Int(1))
        with self.assertRaisesRegex(MatchError, "no matching cases"):
            eval_exp({}, exp)

    def test_match_int_with_equal_int_matches(self) -> None:
        exp = Apply(MatchFunction([MatchCase(pattern=Int(1), body=Int(2))]), Int(1))
        self.assertEqual(eval_exp({}, exp), Int(2))

    def test_match_int_with_inequal_int_raises_match_error(self) -> None:
        exp = Apply(MatchFunction([MatchCase(pattern=Int(1), body=Int(2))]), Int(3))
        with self.assertRaisesRegex(MatchError, "no matching cases"):
            eval_exp({}, exp)

    def test_match_string_with_equal_string_matches(self) -> None:
        exp = Apply(MatchFunction([MatchCase(pattern=String("a"), body=String("b"))]), String("a"))
        self.assertEqual(eval_exp({}, exp), String("b"))

    def test_match_string_with_inequal_string_raises_match_error(self) -> None:
        exp = Apply(MatchFunction([MatchCase(pattern=String("a"), body=String("b"))]), String("c"))
        with self.assertRaisesRegex(MatchError, "no matching cases"):
            eval_exp({}, exp)

    def test_match_falls_through_to_next(self) -> None:
        exp = Apply(
            MatchFunction([MatchCase(pattern=Int(3), body=Int(4)), MatchCase(pattern=Int(1), body=Int(2))]), Int(1)
        )
        self.assertEqual(eval_exp({}, exp), Int(2))

    def test_eval_compose(self) -> None:
        exp = Compose(
            Function(Var("x"), Binop(BinopKind.ADD, Var("x"), Int(3))),
            Function(Var("x"), Binop(BinopKind.MUL, Var("x"), Int(2))),
        )
        env = {"a": Int(1)}
        expected = Closure(
            {},
            Function(
                Var("x"),
                Apply(
                    Closure(env, Function(Var("x"), Binop(BinopKind.MUL, Var("x"), Int(2)))),
                    Apply(Closure(env, Function(Var("x"), Binop(BinopKind.ADD, Var("x"), Int(3)))), Var("x")),
                ),
            ),
        )
        self.assertEqual(eval_exp(env, exp), expected)

    def test_eval_compose_apply(self) -> None:
        exp = Apply(
            Compose(
                Function(Var("x"), Binop(BinopKind.ADD, Var("x"), Int(3))),
                Function(Var("x"), Binop(BinopKind.MUL, Var("x"), Int(2))),
            ),
            Int(4),
        )
        self.assertEqual(
            eval_exp({}, exp),
            Int(14),
        )

    def test_eval_native_function_returns_function(self) -> None:
        exp = NativeFunction("times2", lambda x: Int(x.value * 2))  # type: ignore [attr-defined]
        self.assertIs(eval_exp({}, exp), exp)

    def test_eval_apply_native_function_calls_function(self) -> None:
        exp = Apply(NativeFunction("times2", lambda x: Int(x.value * 2)), Int(3))  # type: ignore [attr-defined]
        self.assertEqual(eval_exp({}, exp), Int(6))

    def test_eval_apply_quote_returns_ast(self) -> None:
        ast = Binop(BinopKind.ADD, Int(1), Int(2))
        exp = Apply(Var("$$quote"), ast)
        self.assertIs(eval_exp({}, exp), ast)

    def test_eval_apply_closure_with_match_function_has_access_to_closure_vars(self) -> None:
        ast = Apply(Closure({"x": Int(1)}, MatchFunction([MatchCase(Var("y"), Var("x"))])), Int(2))
        self.assertEqual(eval_exp({}, ast), Int(1))

    def test_eval_less_returns_bool(self) -> None:
        ast = Binop(BinopKind.LESS, Int(3), Int(4))
        self.assertEqual(eval_exp({}, ast), Symbol("true"))

    def test_eval_less_on_non_bool_raises_type_error(self) -> None:
        ast = Binop(BinopKind.LESS, String("xyz"), Int(4))
        with self.assertRaisesRegex(TypeError, re.escape("expected Int or Float, got String")):
            eval_exp({}, ast)

    def test_eval_less_equal_returns_bool(self) -> None:
        ast = Binop(BinopKind.LESS_EQUAL, Int(3), Int(4))
        self.assertEqual(eval_exp({}, ast), Symbol("true"))

    def test_eval_less_equal_on_non_bool_raises_type_error(self) -> None:
        ast = Binop(BinopKind.LESS_EQUAL, String("xyz"), Int(4))
        with self.assertRaisesRegex(TypeError, re.escape("expected Int or Float, got String")):
            eval_exp({}, ast)

    def test_eval_greater_returns_bool(self) -> None:
        ast = Binop(BinopKind.GREATER, Int(3), Int(4))
        self.assertEqual(eval_exp({}, ast), Symbol("false"))

    def test_eval_greater_on_non_bool_raises_type_error(self) -> None:
        ast = Binop(BinopKind.GREATER, String("xyz"), Int(4))
        with self.assertRaisesRegex(TypeError, re.escape("expected Int or Float, got String")):
            eval_exp({}, ast)

    def test_eval_greater_equal_returns_bool(self) -> None:
        ast = Binop(BinopKind.GREATER_EQUAL, Int(3), Int(4))
        self.assertEqual(eval_exp({}, ast), Symbol("false"))

    def test_eval_greater_equal_on_non_bool_raises_type_error(self) -> None:
        ast = Binop(BinopKind.GREATER_EQUAL, String("xyz"), Int(4))
        with self.assertRaisesRegex(TypeError, re.escape("expected Int or Float, got String")):
            eval_exp({}, ast)

    def test_boolean_and_evaluates_args(self) -> None:
        ast = Binop(BinopKind.BOOL_AND, Symbol("true"), Var("a"))
        self.assertEqual(eval_exp({"a": Symbol("false")}, ast), Symbol("false"))

        ast = Binop(BinopKind.BOOL_AND, Var("a"), Symbol("false"))
        self.assertEqual(eval_exp({"a": Symbol("true")}, ast), Symbol("false"))

    def test_boolean_or_evaluates_args(self) -> None:
        ast = Binop(BinopKind.BOOL_OR, Symbol("false"), Var("a"))
        self.assertEqual(eval_exp({"a": Symbol("true")}, ast), Symbol("true"))

        ast = Binop(BinopKind.BOOL_OR, Var("a"), Symbol("true"))
        self.assertEqual(eval_exp({"a": Symbol("false")}, ast), Symbol("true"))

    def test_boolean_and_short_circuit(self) -> None:
        def raise_func(message: Object) -> Object:
            if not isinstance(message, String):
                raise TypeError(f"raise_func expected String, but got {type(message).__name__}")
            raise RuntimeError(message)

        error = NativeFunction("error", raise_func)
        apply = Apply(Var("error"), String("expected failure"))
        ast = Binop(BinopKind.BOOL_AND, Symbol("false"), apply)
        self.assertEqual(eval_exp({"error": error}, ast), Symbol("false"))

    def test_boolean_or_short_circuit(self) -> None:
        def raise_func(message: Object) -> Object:
            if not isinstance(message, String):
                raise TypeError(f"raise_func expected String, but got {type(message).__name__}")
            raise RuntimeError(message)

        error = NativeFunction("error", raise_func)
        apply = Apply(Var("error"), String("expected failure"))
        ast = Binop(BinopKind.BOOL_OR, Symbol("true"), apply)
        self.assertEqual(eval_exp({"error": error}, ast), Symbol("true"))

    def test_boolean_and_on_int_raises_type_error(self) -> None:
        exp = Binop(BinopKind.BOOL_AND, Int(1), Int(2))
        with self.assertRaisesRegex(TypeError, re.escape("expected #true or #false, got Int")):
            eval_exp({}, exp)

    def test_boolean_or_on_int_raises_type_error(self) -> None:
        exp = Binop(BinopKind.BOOL_OR, Int(1), Int(2))
        with self.assertRaisesRegex(TypeError, re.escape("expected #true or #false, got Int")):
            eval_exp({}, exp)

<<<<<<< HEAD
    @unittest.skipIf(_dont_have_pygit2(), "Can't run test without pygit2")
    def test_hash_var_looks_up_in_scrapyard(self) -> None:
        # TODO(max): Do this in-memory instead of on-disk
        with tempfile.TemporaryDirectory() as tempdir:
            yard_init(tempdir)
            # TODO(max): Use object id
            yard_commit(tempdir, "a_test_object", Int(100))
            env = {"$$scrapyard": String(tempdir)}
            result = eval_exp(env, HashVar("a8788e4ad848bac02d1c6ad76375aad65b7c5387"))
            self.assertEqual(result, Int(100))

=======
    def test_eval_record_with_spread_fails(self) -> None:
        exp = Record({"x": Spread()})
        with self.assertRaisesRegex(RuntimeError, "cannot evaluate a spread"):
            eval_exp({}, exp)
>>>>>>> 79b807bf

    def test_eval_symbol_returns_symbol(self) -> None:
        self.assertEqual(eval_exp({}, Symbol("abc")), Symbol("abc"))

    def test_eval_float_and_float_addition_returns_float(self) -> None:
        self.assertEqual(eval_exp({}, Binop(BinopKind.ADD, Float(1.0), Float(2.0))), Float(3.0))

    def test_eval_int_and_float_addition_returns_float(self) -> None:
        self.assertEqual(eval_exp({}, Binop(BinopKind.ADD, Int(1), Float(2.0))), Float(3.0))

    def test_eval_int_and_float_division_returns_float(self) -> None:
        self.assertEqual(eval_exp({}, Binop(BinopKind.DIV, Int(1), Float(2.0))), Float(0.5))

    def test_eval_float_and_int_division_returns_float(self) -> None:
        self.assertEqual(eval_exp({}, Binop(BinopKind.DIV, Float(1.0), Int(2))), Float(0.5))

    def test_eval_int_and_int_division_returns_float(self) -> None:
        self.assertEqual(eval_exp({}, Binop(BinopKind.DIV, Int(1), Int(2))), Float(0.5))


class EndToEndTestsBase(unittest.TestCase):
    def _run(self, text: str, env: Optional[Env] = None) -> Object:
        tokens = tokenize(text)
        ast = parse(tokens)
        if env is None:
            env = boot_env()
        return eval_exp(env, ast)


class EndToEndTests(EndToEndTestsBase):
    def test_int_returns_int(self) -> None:
        self.assertEqual(self._run("1"), Int(1))

    def test_float_returns_float(self) -> None:
        self.assertEqual(self._run("3.14"), Float(3.14))

    def test_bytes_returns_bytes(self) -> None:
        self.assertEqual(self._run("~~QUJD"), Bytes(b"ABC"))

    def test_bytes_base85_returns_bytes(self) -> None:
        self.assertEqual(self._run("~~85'K|(_"), Bytes(b"ABC"))

    def test_bytes_base64_returns_bytes(self) -> None:
        self.assertEqual(self._run("~~64'QUJD"), Bytes(b"ABC"))

    def test_bytes_base32_returns_bytes(self) -> None:
        self.assertEqual(self._run("~~32'IFBEG==="), Bytes(b"ABC"))

    def test_bytes_base16_returns_bytes(self) -> None:
        self.assertEqual(self._run("~~16'414243"), Bytes(b"ABC"))

    def test_int_add_returns_int(self) -> None:
        self.assertEqual(self._run("1 + 2"), Int(3))

    def test_string_concat_returns_string(self) -> None:
        self.assertEqual(self._run('"abc" ++ "def"'), String("abcdef"))

    def test_list_cons_returns_list(self) -> None:
        self.assertEqual(self._run("1 >+ [2,3]"), List([Int(1), Int(2), Int(3)]))

    def test_list_cons_nested_returns_list(self) -> None:
        self.assertEqual(self._run("1 >+ 2 >+ [3,4]"), List([Int(1), Int(2), Int(3), Int(4)]))

    def test_list_append_returns_list(self) -> None:
        self.assertEqual(self._run("[1,2] +< 3"), List([Int(1), Int(2), Int(3)]))

    def test_list_append_nested_returns_list(self) -> None:
        self.assertEqual(self._run("[1,2] +< 3 +< 4"), List([Int(1), Int(2), Int(3), Int(4)]))

    def test_empty_list(self) -> None:
        self.assertEqual(self._run("[ ]"), List([]))

    def test_empty_list_with_no_spaces(self) -> None:
        self.assertEqual(self._run("[]"), List([]))

    def test_list_of_ints(self) -> None:
        self.assertEqual(self._run("[ 1 , 2 ]"), List([Int(1), Int(2)]))

    def test_list_of_exprs(self) -> None:
        self.assertEqual(
            self._run("[ 1 + 2 , 3 + 4 ]"),
            List([Int(3), Int(7)]),
        )

    def test_where(self) -> None:
        self.assertEqual(self._run("a + 2 . a = 1"), Int(3))

    def test_nested_where(self) -> None:
        self.assertEqual(self._run("a + b . a = 1 . b = 2"), Int(3))

    def test_assert_with_truthy_cond_returns_value(self) -> None:
        self.assertEqual(self._run("a + 1 ? a == 1 . a = 1"), Int(2))

    def test_assert_with_falsey_cond_raises_assertion_error(self) -> None:
        with self.assertRaisesRegex(AssertionError, "condition a == 2 failed"):
            self._run("a + 1 ? a == 2 . a = 1")

    def test_nested_assert(self) -> None:
        self.assertEqual(self._run("a + b ? a == 1 ? b == 2 . a = 1 . b = 2"), Int(3))

    def test_hole(self) -> None:
        self.assertEqual(self._run("()"), Hole())

    def test_bindings_behave_like_letstar(self) -> None:
        with self.assertRaises(NameError) as ctx:
            self._run("b . a = 1 . b = a")
        self.assertEqual(ctx.exception.args[0], "name 'a' is not defined")

    def test_function_application_two_args(self) -> None:
        self.assertEqual(self._run("(a -> b -> a + b) 3 2"), Int(5))

    def test_function_create_list_correct_order(self) -> None:
        self.assertEqual(self._run("(a -> b -> [a, b]) 3 2"), List([Int(3), Int(2)]))

    def test_create_record(self) -> None:
        self.assertEqual(self._run("{a = 1 + 3}"), Record({"a": Int(4)}))

    def test_access_record(self) -> None:
        self.assertEqual(self._run('rec@b . rec = { a = 1, b = "x" }'), String("x"))

    def test_access_list(self) -> None:
        self.assertEqual(self._run("xs@1 . xs = [1, 2, 3]"), Int(2))

    def test_access_list_var(self) -> None:
        self.assertEqual(self._run("xs@y . y = 2 . xs = [1, 2, 3]"), Int(3))

    def test_access_list_expr(self) -> None:
        self.assertEqual(self._run("xs@(1+1) . xs = [1, 2, 3]"), Int(3))

    def test_functions_eval_arguments(self) -> None:
        self.assertEqual(self._run("(x -> x) c . c = 1"), Int(1))

    def test_non_var_function_arg_raises_parse_error(self) -> None:
        with self.assertRaises(RuntimeError) as ctx:
            self._run("1 -> a")
        self.assertEqual(ctx.exception.args[0], "expected variable in function definition 1")

    def test_compose(self) -> None:
        self.assertEqual(self._run("((a -> a + 1) >> (b -> b * 2)) 3"), Int(8))

    def test_compose_does_not_expose_internal_x(self) -> None:
        with self.assertRaisesRegex(NameError, "name 'x' is not defined"):
            self._run("f 3 . f = ((y -> x) >> (z -> x))")

    def test_double_compose(self) -> None:
        self.assertEqual(self._run("((a -> a + 1) >> (x -> x) >> (b -> b * 2)) 3"), Int(8))

    def test_reverse_compose(self) -> None:
        self.assertEqual(self._run("((a -> a + 1) << (b -> b * 2)) 3"), Int(7))

    def test_simple_int_match(self) -> None:
        self.assertEqual(
            self._run(
                """
                inc 2
                . inc =
                  | 1 -> 2
                  | 2 -> 3
                  """
            ),
            Int(3),
        )

    def test_match_var_binds_var(self) -> None:
        self.assertEqual(
            self._run(
                """
                id 3
                . id =
                  | x -> x
                """
            ),
            Int(3),
        )

    def test_match_var_binds_first_arm(self) -> None:
        self.assertEqual(
            self._run(
                """
                id 3
                . id =
                  | x -> x
                  | y -> y * 2
                """
            ),
            Int(3),
        )

    def test_match_function_can_close_over_variables(self) -> None:
        self.assertEqual(
            self._run(
                """
        f 1 2
        . f = a ->
          | b -> a + b
        """
            ),
            Int(3),
        )

    def test_match_record_binds_var(self) -> None:
        self.assertEqual(
            self._run(
                """
                get_x rec
                . rec = { x = 3 }
                . get_x =
                  | { x = x } -> x
                """
            ),
            Int(3),
        )

    def test_match_record_binds_vars(self) -> None:
        self.assertEqual(
            self._run(
                """
                mult rec
                . rec = { x = 3, y = 4 }
                . mult =
                  | { x = x, y = y } -> x * y
                """
            ),
            Int(12),
        )

    def test_match_record_with_extra_fields_does_not_match(self) -> None:
        with self.assertRaises(MatchError):
            self._run(
                """
                mult rec
                . rec = { x = 3 }
                . mult =
                  | { x = x, y = y } -> x * y
                """
            )

    def test_match_record_with_constant(self) -> None:
        self.assertEqual(
            self._run(
                """
                mult rec
                . rec = { x = 4, y = 5 }
                . mult =
                  | { x = 3, y = y } -> 1
                  | { x = 4, y = y } -> 2
                """
            ),
            Int(2),
        )

    def test_match_record_with_non_record_fails(self) -> None:
        with self.assertRaises(MatchError):
            self._run(
                """
                get_x 3
                . get_x =
                  | { x = x } -> x
                """
            )

    def test_match_record_doubly_binds_vars(self) -> None:
        self.assertEqual(
            self._run(
                """
                get_x rec
                . rec = { a = 3, b = 3 }
                . get_x =
                  | { a = x, b = x } -> x
                """
            ),
            Int(3),
        )

    def test_match_list_binds_vars(self) -> None:
        self.assertEqual(
            self._run(
                """
                mult xs
                . xs = [1, 2, 3, 4, 5]
                . mult =
                  | [1, x, 3, y, 5] -> x * y
                """
            ),
            Int(8),
        )

    def test_match_list_incorrect_length_does_not_match(self) -> None:
        with self.assertRaises(MatchError):
            self._run(
                """
                mult xs
                . xs = [1, 2, 3]
                . mult =
                  | [1, 2] -> 1
                  | [1, 2, 3, 4] -> 1
                  | [1, 3] -> 1
                """
            )

    def test_match_list_with_constant(self) -> None:
        self.assertEqual(
            self._run(
                """
                middle xs
                . xs = [4, 5, 6]
                . middle =
                  | [1, x, 3] -> x
                  | [4, x, 6] -> x
                  | [7, x, 9] -> x
                """
            ),
            Int(5),
        )

    def test_match_list_with_non_list_fails(self) -> None:
        with self.assertRaises(MatchError):
            self._run(
                """
                get_x 3
                . get_x =
                  | [2, x] -> x
                """
            )

    def test_match_list_doubly_binds_vars(self) -> None:
        self.assertEqual(
            self._run(
                """
                mult xs
                . xs = [1, 2, 3, 2, 1]
                . mult =
                  | [1, x, 3, x, 1] -> x
                """
            ),
            Int(2),
        )

    def test_pipe(self) -> None:
        self.assertEqual(self._run("1 |> (a -> a + 2)"), Int(3))

    def test_pipe_nested(self) -> None:
        self.assertEqual(self._run("1 |> (a -> a + 2) |> (b -> b * 2)"), Int(6))

    def test_reverse_pipe(self) -> None:
        self.assertEqual(self._run("(a -> a + 2) <| 1"), Int(3))

    def test_reverse_pipe_nested(self) -> None:
        self.assertEqual(self._run("(b -> b * 2) <| (a -> a + 2) <| 1"), Int(6))

    def test_function_can_reference_itself(self) -> None:
        result = self._run(
            """
    f 1
    . f = n -> f
    """,
            {},
        )
        self.assertEqual(result, Closure({"f": result}, Function(Var("n"), Var("f"))))

    def test_function_can_call_itself(self) -> None:
        with self.assertRaises(RecursionError):
            self._run(
                """
        f 1
        . f = n -> f n
        """
            )

    def test_match_function_can_call_itself(self) -> None:
        self.assertEqual(
            self._run(
                """
        fac 5
        . fac =
          | 0 -> 1
          | 1 -> 1
          | n -> n * fac (n - 1)
        """
            ),
            Int(120),
        )

    def test_list_access_binds_tighter_than_append(self) -> None:
        self.assertEqual(self._run("[1, 2, 3] +< xs@0 . xs = [4]"), List([Int(1), Int(2), Int(3), Int(4)]))

    def test_exponentiation(self) -> None:
        self.assertEqual(self._run("6 ^ 2"), Int(36))

    def test_modulus(self) -> None:
        self.assertEqual(self._run("11 % 3"), Int(2))

    def test_exp_binds_tighter_than_mul(self) -> None:
        self.assertEqual(self._run("5 * 2 ^ 3"), Int(40))

    def test_symbol_true_returns_true(self) -> None:
        self.assertEqual(self._run("# true", {}), Symbol("true"))

    def test_symbol_false_returns_false(self) -> None:
        self.assertEqual(self._run("#false", {}), Symbol("false"))

    def test_boolean_and_binds_tighter_than_or(self) -> None:
        self.assertEqual(self._run("#true || #true && boom", {}), Symbol("true"))

    def test_compare_binds_tighter_than_boolean_and(self) -> None:
        self.assertEqual(self._run("1 < 2 && 2 < 1"), Symbol("false"))

    def test_match_list_spread(self) -> None:
        self.assertEqual(
            self._run(
                """
        f [2, 4, 6]
        . f =
          | [] -> 0
          | [x, ...] -> x
          | c -> 1
        """
            ),
            Int(2),
        )

    def test_match_list_named_spread(self) -> None:
        self.assertEqual(
            self._run(
                """
        tail [1,2,3]
        . tail =
          | [first, ...rest] -> rest
        """
            ),
            List([Int(2), Int(3)]),
        )

    def test_match_record_spread(self) -> None:
        self.assertEqual(
            self._run(
                """
        f {x = 4, y = 5} 
        . f =
          | {} -> 0
          | {x = a, ...} -> a
          | c -> 1
        """
            ),
            Int(4),
        )

    def test_match_expr_as_boolean_symbols(self) -> None:
        self.assertEqual(
            self._run(
                """
        say (1 < 2)
        . say =
          | #false -> "oh no"
          | #true -> "omg"
        """
            ),
            String("omg"),
        )


class ClosureOptimizeTests(unittest.TestCase):
    def test_int(self) -> None:
        self.assertEqual(free_in(Int(1)), set())

    def test_float(self) -> None:
        self.assertEqual(free_in(Float(1.0)), set())

    def test_string(self) -> None:
        self.assertEqual(free_in(String("x")), set())

    def test_bytes(self) -> None:
        self.assertEqual(free_in(Bytes(b"x")), set())

    def test_hole(self) -> None:
        self.assertEqual(free_in(Hole()), set())

    def test_nativefunction(self) -> None:
        self.assertEqual(free_in(NativeFunction("id", lambda x: x)), set())

    def test_symbol(self) -> None:
        self.assertEqual(free_in(Symbol("x")), set())

    def test_var(self) -> None:
        self.assertEqual(free_in(Var("x")), {"x"})

    def test_binop(self) -> None:
        self.assertEqual(free_in(Binop(BinopKind.ADD, Var("x"), Var("y"))), {"x", "y"})

    def test_empty_list(self) -> None:
        self.assertEqual(free_in(List([])), set())

    def test_list(self) -> None:
        self.assertEqual(free_in(List([Var("x"), Var("y")])), {"x", "y"})

    def test_function(self) -> None:
        exp = parse(tokenize("x -> x + y"))
        self.assertEqual(free_in(exp), {"y"})

    def test_nested_function(self) -> None:
        exp = parse(tokenize("x -> y -> x + y + z"))
        self.assertEqual(free_in(exp), {"z"})

    def test_match_function(self) -> None:
        exp = parse(tokenize("| 1 -> x | 2 -> y | x -> 3 | z -> 4"))
        self.assertEqual(free_in(exp), {"x", "y"})

    def test_match_case_int(self) -> None:
        exp = MatchCase(Int(1), Var("x"))
        self.assertEqual(free_in(exp), {"x"})

    def test_match_case_var(self) -> None:
        exp = MatchCase(Var("x"), Binop(BinopKind.ADD, Var("x"), Var("y")))
        self.assertEqual(free_in(exp), {"y"})

    def test_apply(self) -> None:
        self.assertEqual(free_in(Apply(Var("x"), Var("y"))), {"x", "y"})

    def test_where(self) -> None:
        exp = parse(tokenize("x . x = 1"))
        self.assertEqual(free_in(exp), set())

    def test_where_same_name(self) -> None:
        exp = parse(tokenize("x . x = x+y"))
        self.assertEqual(free_in(exp), {"x", "y"})

    def test_assign(self) -> None:
        exp = Assign(Var("x"), Int(1))
        self.assertEqual(free_in(exp), set())

    def test_assign_same_name(self) -> None:
        exp = Assign(Var("x"), Var("x"))
        self.assertEqual(free_in(exp), {"x"})

    def test_closure(self) -> None:
        # TODO(max): Should x be considered free in the closure if it's in the
        # env?
        exp = Closure({"x": Int(1)}, Function(Var("_"), List([Var("x"), Var("y")])))
        self.assertEqual(free_in(exp), {"x", "y"})


class StdLibTests(EndToEndTestsBase):
    def test_stdlib_add(self) -> None:
        self.assertEqual(self._run("$$add 3 4", STDLIB), Int(7))

    def test_stdlib_quote(self) -> None:
        self.assertEqual(self._run("$$quote (3 + 4)"), Binop(BinopKind.ADD, Int(3), Int(4)))

    def test_stdlib_quote_pipe(self) -> None:
        self.assertEqual(self._run("3 + 4 |> $$quote"), Binop(BinopKind.ADD, Int(3), Int(4)))

    def test_stdlib_quote_reverse_pipe(self) -> None:
        self.assertEqual(self._run("$$quote <| 3 + 4"), Binop(BinopKind.ADD, Int(3), Int(4)))

    def test_stdlib_serialize(self) -> None:
        self.assertEqual(self._run("$$serialize 3", STDLIB), Bytes(value=b"d4:type3:Int5:valuei3ee"))

    def test_stdlib_serialize_expr(self) -> None:
        self.assertEqual(
            self._run("(1+2) |> $$quote |> $$serialize", STDLIB),
            Bytes(value=b"d4:leftd4:type3:Int5:valuei1ee2:op3:ADD5:rightd4:type3:Int5:valuei2ee4:type5:Binope"),
        )

    def test_stdlib_listlength_empty_list_returns_zero(self) -> None:
        self.assertEqual(self._run("$$listlength []", STDLIB), Int(0))

    def test_stdlib_listlength_returns_length(self) -> None:
        self.assertEqual(self._run("$$listlength [1,2,3]", STDLIB), Int(3))

    def test_stdlib_listlength_with_non_list_raises_type_error(self) -> None:
        with self.assertRaises(TypeError) as ctx:
            self._run("$$listlength 1", STDLIB)
        self.assertEqual(ctx.exception.args[0], "listlength expected List, but got Int")


class PreludeTests(EndToEndTestsBase):
    def test_id_returns_input(self) -> None:
        self.assertEqual(self._run("id 123"), Int(123))

    def test_filter_returns_matching(self) -> None:
        self.assertEqual(
            self._run(
                """
        filter (x -> x < 4) [2, 6, 3, 7, 1, 8]
        """
            ),
            List([Int(2), Int(3), Int(1)]),
        )

    def test_filter_with_function_returning_non_bool_raises_match_error(self) -> None:
        with self.assertRaises(MatchError):
            self._run(
                """
        filter (x -> #no) [1]
        """
            )

    def test_quicksort(self) -> None:
        self.assertEqual(
            self._run(
                """
        quicksort [2, 6, 3, 7, 1, 8]
        """
            ),
            List([Int(1), Int(2), Int(3), Int(6), Int(7), Int(8)]),
        )

    def test_quicksort_with_empty_list(self) -> None:
        self.assertEqual(
            self._run(
                """
        quicksort []
        """
            ),
            List([]),
        )

    def test_quicksort_with_non_int_raises_type_error(self) -> None:
        with self.assertRaises(TypeError):
            self._run(
                """
        quicksort ["a", "c", "b"]
        """
            )

    def test_concat(self) -> None:
        self.assertEqual(
            self._run(
                """
        concat [1, 2, 3] [4, 5, 6]
        """
            ),
            List([Int(1), Int(2), Int(3), Int(4), Int(5), Int(6)]),
        )

    def test_concat_with_first_list_empty(self) -> None:
        self.assertEqual(
            self._run(
                """
        concat [] [4, 5, 6]
        """
            ),
            List([Int(4), Int(5), Int(6)]),
        )

    def test_concat_with_second_list_empty(self) -> None:
        self.assertEqual(
            self._run(
                """
        concat [1, 2, 3] []
        """
            ),
            List([Int(1), Int(2), Int(3)]),
        )

    def test_concat_with_both_lists_empty(self) -> None:
        self.assertEqual(
            self._run(
                """
        concat [] []
        """
            ),
            List([]),
        )

    def test_map(self) -> None:
        self.assertEqual(
            self._run(
                """
        map (x -> x * 2) [3, 1, 2]
        """
            ),
            List([Int(6), Int(2), Int(4)]),
        )

    def test_map_with_non_function_raises_type_error(self) -> None:
        with self.assertRaises(TypeError):
            self._run(
                """
        map 4 [3, 1, 2]
        """
            )

    def test_map_with_non_list_raises_match_error(self) -> None:
        with self.assertRaises(MatchError):
            self._run(
                """
        map (x -> x * 2) 3
        """
            )

    def test_range(self) -> None:
        self.assertEqual(
            self._run(
                """
        range 3
        """
            ),
            List([Int(0), Int(1), Int(2)]),
        )

    def test_range_with_non_int_raises_type_error(self) -> None:
        with self.assertRaises(TypeError):
            self._run(
                """
        range "a"
        """
            )

    def test_foldr(self) -> None:
        self.assertEqual(
            self._run(
                """
        foldr (x -> a -> a + x) 0 [1, 2, 3]
        """
            ),
            Int(6),
        )

    def test_foldr_on_empty_list_returns_empty_list(self) -> None:
        self.assertEqual(
            self._run(
                """
        foldr (x -> a -> a + x) 0 []
        """
            ),
            Int(0),
        )

    def test_take(self) -> None:
        self.assertEqual(
            self._run(
                """
        take 3 [1, 2, 3, 4, 5]
        """
            ),
            List([Int(1), Int(2), Int(3)]),
        )

    def test_take_n_more_than_list_length_returns_full_list(self) -> None:
        self.assertEqual(
            self._run(
                """
        take 5 [1, 2, 3]
        """
            ),
            List([Int(1), Int(2), Int(3)]),
        )

    def test_take_with_non_int_raises_type_error(self) -> None:
        with self.assertRaises(TypeError):
            self._run(
                """
        take "a" [1, 2, 3]
        """
            )

    def test_all_returns_true(self) -> None:
        self.assertEqual(
            self._run(
                """
        all (x -> x < 5) [1, 2, 3, 4]
        """
            ),
            Symbol("true"),
        )

    def test_all_returns_false(self) -> None:
        self.assertEqual(
            self._run(
                """
        all (x -> x < 5) [2, 4, 6]
        """
            ),
            Symbol("false"),
        )

    def test_all_with_empty_list_returns_true(self) -> None:
        self.assertEqual(
            self._run(
                """
        all (x -> x == 5) []
        """
            ),
            Symbol("true"),
        )

    def test_all_with_non_bool_raises_type_error(self) -> None:
        with self.assertRaises(TypeError):
            self._run(
                """
        all (x -> x) [1, 2, 3]
        """
            )

    def test_all_short_circuits(self) -> None:
        self.assertEqual(
            self._run(
                """
        all (x -> x > 1) [1, "a", "b"]
        """
            ),
            Symbol("false"),
        )

    def test_any_returns_true(self) -> None:
        self.assertEqual(
            self._run(
                """
        any (x -> x < 4) [1, 3, 5]
        """
            ),
            Symbol("true"),
        )

    def test_any_returns_false(self) -> None:
        self.assertEqual(
            self._run(
                """
        any (x -> x < 3) [4, 5, 6]
        """
            ),
            Symbol("false"),
        )

    def test_any_with_empty_list_returns_false(self) -> None:
        self.assertEqual(
            self._run(
                """
        any (x -> x == 5) []
        """
            ),
            Symbol("false"),
        )

    def test_any_with_non_bool_raises_type_error(self) -> None:
        with self.assertRaises(TypeError):
            self._run(
                """
        any (x -> x) [1, 2, 3]
        """
            )

    def test_any_short_circuits(self) -> None:
        self.assertEqual(
            self._run(
                """
        any (x -> x > 1) [2, "a", "b"]
        """
            ),
            Symbol("true"),
        )

    def test_hash_var_looks_up_in_scrapyard(self) -> None:
        func = self._run("fac = | 0 -> 1 | n -> n * fac (n-1)")
        print(func)
        # TODO(max): Do this in-memory instead of on-disk
        with tempfile.TemporaryDirectory() as tempdir:
            yard_init(tempdir)
            # TODO(max): Use object id
            _, obj_id = yard_commit(tempdir, "a_test_object", func)
            result = eval_exp(env, HashVar(obj_id))
            self.assertEqual(result, Int(100))
            env = {"$$scrapyard": String(tempdir)}
            self.assertEqual(self._run(f"$sha1'{obj_id} 5", env), Int(120))


class BencodeTests(unittest.TestCase):
    def test_bencode_int(self) -> None:
        self.assertEqual(bencode(123), b"i123e")

    def test_bencode_negative_int(self) -> None:
        self.assertEqual(bencode(-123), b"i-123e")

    def test_bencode_bytes(self) -> None:
        self.assertEqual(bencode(b"abc"), b"3:abc")

    def test_bencode_empty_list(self) -> None:
        self.assertEqual(bencode([]), b"le")

    def test_bencode_list_of_ints(self) -> None:
        self.assertEqual(bencode([1, 2, 3]), b"li1ei2ei3ee")

    def test_bencode_list_of_lists(self) -> None:
        self.assertEqual(bencode([[1, 2], [3, 4]]), b"lli1ei2eeli3ei4eee")

    def test_bencode_dict_sorts_keys(self) -> None:
        d = {}
        d[b"b"] = 1
        d[b"a"] = 2
        # It's sorted by insertion order (guaranteed Python 3.6+)
        self.assertEqual([*d], [b"b", b"a"])
        # It's sorted lexicographically
        self.assertEqual(bencode(d), b"d1:ai2e1:bi1ee")


class BdecodeTests(unittest.TestCase):
    def test_bdecode_int(self) -> None:
        self.assertEqual(bdecode("i123e"), 123)

    def test_bdecode_negative_int(self) -> None:
        self.assertEqual(bdecode("i-123e"), -123)

    def test_bdecode_bytes(self) -> None:
        self.assertEqual(bdecode("3:abc"), "abc")

    def test_bdecode_empty_list(self) -> None:
        self.assertEqual(bdecode("le"), [])

    def test_bdecode_list_of_ints(self) -> None:
        self.assertEqual(bdecode("li1ei2ei3ee"), [1, 2, 3])

    def test_bdecode_list_of_lists(self) -> None:
        self.assertEqual(bdecode("lli1ei2eeli3ei4eee"), [[1, 2], [3, 4]])

    def test_bdecode_dict_sorts_keys(self) -> None:
        self.assertEqual(bdecode("d1:ai2e1:bi1ee"), {"b": 1, "a": 2})


class ObjectSerializeTests(unittest.TestCase):
    def test_serialize_int(self) -> None:
        obj = Int(123)
        self.assertEqual(obj.serialize(), {b"type": b"Int", b"value": 123})

    def test_serialize_negative_int(self) -> None:
        obj = Int(-123)
        self.assertEqual(obj.serialize(), {b"type": b"Int", b"value": -123})

    def test_serialize_float_raises_not_implemented_error(self) -> None:
        obj = Float(3.14)
        with self.assertRaisesRegex(NotImplementedError, re.escape("serialization for Float is not supported")):
            obj.serialize()

    def test_serialize_str(self) -> None:
        obj = String("abc")
        self.assertEqual(obj.serialize(), {b"type": b"String", b"value": b"abc"})

    def test_serialize_bytes(self) -> None:
        obj = Bytes(b"abc")
        self.assertEqual(obj.serialize(), {b"type": b"Bytes", b"value": b"abc"})

    def test_serialize_var(self) -> None:
        obj = Var("abc")
        self.assertEqual(obj.serialize(), {b"type": b"Var", b"name": b"abc"})

    def test_serialize_symbol(self) -> None:
        obj = Symbol("true")
        self.assertEqual(obj.serialize(), {b"type": b"Symbol", b"value": b"true"})

    def test_serialize_binary_add(self) -> None:
        obj = Binop(BinopKind.ADD, Int(123), Int(456))
        self.assertEqual(
            obj.serialize(),
            {
                b"left": {b"type": b"Int", b"value": 123},
                b"op": b"ADD",
                b"right": {b"type": b"Int", b"value": 456},
                b"type": b"Binop",
            },
        )

    def test_serialize_list(self) -> None:
        obj = List([Int(1), Int(2)])
        self.assertEqual(
            obj.serialize(),
            {b"type": b"List", b"items": [{b"type": b"Int", b"value": 1}, {b"type": b"Int", b"value": 2}]},
        )

    def test_serialize_assign(self) -> None:
        obj = Assign(Var("x"), Int(2))
        self.assertEqual(
            obj.serialize(),
            {b"type": b"Assign", b"name": {b"name": b"x", b"type": b"Var"}, b"value": {b"type": b"Int", b"value": 2}},
        )

    def test_serialize_record(self) -> None:
        obj = Record({"x": Int(1)})
        self.assertEqual(obj.serialize(), {b"data": {b"x": {b"type": b"Int", b"value": 1}}, b"type": b"Record"})

    def test_serialize_env_object(self) -> None:
        obj = EnvObject({"x": Int(1)})
        self.assertEqual(
            obj.serialize(),
            {b"env": {b"x": {b"type": b"Int", b"value": 1}}, b"type": b"EnvObject"},
        )

    def test_serialize_function(self) -> None:
        obj = Function(Var("x"), Var("x"))
        self.assertEqual(
            obj.serialize(),
            {
                b"arg": {b"name": b"x", b"type": b"Var"},
                b"body": {b"name": b"x", b"type": b"Var"},
                b"type": b"Function",
            },
        )

    def test_serialize_apply(self) -> None:
        obj = Apply(Var("f"), Var("x"))
        self.assertEqual(
            obj.serialize(),
            {
                b"func": {b"name": b"f", b"type": b"Var"},
                b"arg": {b"name": b"x", b"type": b"Var"},
                b"type": b"Apply",
            },
        )

    def test_serialize_closure(self) -> None:
        obj = Closure({"a": Int(123)}, Function(Var("x"), Var("x")))
        self.assertEqual(
            obj.serialize(),
            {
                b"env": {b"a": {b"type": b"Int", b"value": 123}},
                b"func": {
                    b"arg": {b"name": b"x", b"type": b"Var"},
                    b"body": {b"name": b"x", b"type": b"Var"},
                    b"type": b"Function",
                },
                b"type": b"Closure",
            },
        )


class ObjectDeserializeTests(unittest.TestCase):
    def test_deserialize_int(self) -> None:
        msg = {"type": "Int", "value": 123}
        self.assertEqual(Object.deserialize(msg), Int(123))

    def test_deserialize_negative_int(self) -> None:
        msg = {"type": "Int", "value": -123}
        self.assertEqual(Object.deserialize(msg), Int(-123))

    def test_deserialize_str(self) -> None:
        msg = {"type": "String", "value": "abc"}
        self.assertEqual(Object.deserialize(msg), String("abc"))

    def test_deserialize_bytes(self) -> None:
        msg = {"type": "Bytes", "value": b"abc"}
        self.assertEqual(Object.deserialize(msg), Bytes(b"abc"))

    def test_deserialize_var(self) -> None:
        msg = {"type": "Var", "name": "abc"}
        self.assertEqual(Object.deserialize(msg), Var("abc"))

    def test_deserialize_symbol(self) -> None:
        msg = {"type": "Symbol", "value": "abc"}
        self.assertEqual(Object.deserialize(msg), Symbol("abc"))

    def test_deserialize_binary_add(self) -> None:
        msg = {
            "left": {"type": "Int", "value": 123},
            "op": "ADD",
            "right": {"type": "Int", "value": 456},
            "type": "Binop",
        }
        obj = Binop(BinopKind.ADD, Int(123), Int(456))
        self.assertEqual(Object.deserialize(msg), obj)

    def test_deserialize_env_object(self) -> None:
        obj = EnvObject({"x": Int(1)})
        msg = {"env": {"x": {"type": "Int", "value": 1}}, "type": "EnvObject"}
        self.assertEqual(Object.deserialize(msg), obj)

    def test_deserialize_function(self) -> None:
        obj = Function(Var("x"), Var("x"))
        msg = {
            "arg": {"name": "x", "type": "Var"},
            "body": {"name": "x", "type": "Var"},
            "type": "Function",
        }
        self.assertEqual(Object.deserialize(msg), obj)

    def test_deserialize_closure(self) -> None:
        obj = Closure({"a": Int(123)}, Function(Var("x"), Var("x")))
        msg = {
            "env": {"a": {"type": "Int", "value": 123}},
            "func": {
                "arg": {"name": "x", "type": "Var"},
                "body": {"name": "x", "type": "Var"},
                "type": "Function",
            },
            "type": "Closure",
        }
        self.assertEqual(Object.deserialize(msg), obj)

    def test_deserialize_native_function_relocation_returns_native_function_from_stdlib(self) -> None:
        obj = STDLIB["$$fetch"]
        msg = {"type": "NativeFunctionRelocation", "name": "$$fetch"}
        result = Object.deserialize(msg)
        self.assertEqual(result, obj)
        self.assertIs(result, obj)

    def test_deserialize_apply(self) -> None:
        obj = Apply(Var("f"), Var("x"))
        msg = {
            "func": {"name": "f", "type": "Var"},
            "arg": {"name": "x", "type": "Var"},
            "type": "Apply",
        }
        self.assertEqual(Object.deserialize(msg), obj)

    def test_deserialize_record(self) -> None:
        obj = Record({"x": Int(1), "y": Int(2)})
        msg = {
            "data": {"x": {"type": "Int", "value": 1}, "y": {"type": "Int", "value": 2}},
            "type": "Record",
        }
        self.assertEqual(Object.deserialize(msg), obj)


class SerializeTests(unittest.TestCase):
    def test_serialize_int(self) -> None:
        obj = Int(3)
        self.assertEqual(serialize(obj), b"d4:type3:Int5:valuei3ee")

    def test_serialize_str(self) -> None:
        obj = String("abc")
        self.assertEqual(serialize(obj), b"d4:type6:String5:value3:abce")

    def test_serialize_bytes(self) -> None:
        obj = Bytes(b"abc")
        self.assertEqual(serialize(obj), b"d4:type5:Bytes5:value3:abce")

    def test_serialize_var(self) -> None:
        obj = Var("abc")
        self.assertEqual(serialize(obj), b"d4:name3:abc4:type3:Vare")

    def test_serialize_symbol(self) -> None:
        obj = Symbol("abcd")
        self.assertEqual(serialize(obj), b"d4:type6:Symbol5:value4:abcde")

    def test_serialize_function(self) -> None:
        obj = Function(Var("x"), Binop(BinopKind.ADD, Int(1), Var("x")))
        self.assertEqual(
            serialize(obj),
            b"d3:argd4:name1:x4:type3:Vare4:bodyd4:leftd4:type3:Int5:valuei1ee2:op3:ADD5:rightd4:name1:x4:type3:Vare4:type5:Binope4:type8:Functione",
        )


class ScrapMonadTests(unittest.TestCase):
    def test_create_copies_env(self) -> None:
        env = {"a": Int(123)}
        result = ScrapMonad(env)
        self.assertEqual(result.env, env)
        self.assertIsNot(result.env, env)

    def test_bind_returns_new_monad(self) -> None:
        env = {"a": Int(123)}
        orig = ScrapMonad(env)
        result, next_monad = orig.bind(Assign(Var("b"), Int(456)))
        self.assertEqual(orig.env, {"a": Int(123)})
        self.assertEqual(next_monad.env, {"a": Int(123), "b": Int(456)})


class PrettyPrintTests(unittest.TestCase):
    def test_pretty_print_int(self) -> None:
        obj = Int(1)
        self.assertEqual(str(obj), "1")

    def test_pretty_print_float(self) -> None:
        obj = Float(3.14)
        self.assertEqual(str(obj), "3.14")

    def test_pretty_print_string(self) -> None:
        obj = String("hello")
        self.assertEqual(str(obj), '"hello"')

    def test_pretty_print_bytes(self) -> None:
        obj = Bytes(b"abc")
        self.assertEqual(str(obj), "~~YWJj")

    def test_pretty_print_var(self) -> None:
        obj = Var("ref")
        self.assertEqual(str(obj), "ref")

    def test_pretty_print_hole(self) -> None:
        obj = Hole()
        self.assertEqual(str(obj), "()")

    def test_pretty_print_spread(self) -> None:
        obj = Spread()
        self.assertEqual(str(obj), "...")

    def test_pretty_print_named_spread(self) -> None:
        obj = Spread("rest")
        self.assertEqual(str(obj), "...rest")

    def test_pretty_print_binop(self) -> None:
        obj = Binop(BinopKind.ADD, Int(1), Int(2))
        self.assertEqual(str(obj), "1 + 2")

    def test_pretty_print_int_list(self) -> None:
        obj = List([Int(1), Int(2), Int(3)])
        self.assertEqual(str(obj), "[1, 2, 3]")

    def test_pretty_print_str_list(self) -> None:
        obj = List([String("1"), String("2"), String("3")])
        self.assertEqual(str(obj), '["1", "2", "3"]')

    def test_pretty_print_assign(self) -> None:
        obj = Assign(Var("x"), Int(3))
        self.assertEqual(str(obj), "x = 3")

    def test_pretty_print_function(self) -> None:
        obj = Function(Var("x"), Binop(BinopKind.ADD, Int(1), Var("x")))
        self.assertEqual(
            str(obj),
            "Function(arg=Var(name='x'), body=Binop(op=<BinopKind.ADD: 1>, left=Int(value=1), right=Var(name='x')))",
        )

    def test_pretty_print_apply(self) -> None:
        obj = Apply(Var("x"), Var("y"))
        self.assertEqual(str(obj), "Apply(func=Var(name='x'), arg=Var(name='y'))")

    def test_pretty_print_compose(self) -> None:
        obj = Compose(
            Function(Var("x"), Binop(BinopKind.ADD, Var("x"), Int(3))),
            Function(Var("x"), Binop(BinopKind.MUL, Var("x"), Int(2))),
        )
        self.assertEqual(
            str(obj),
            "Compose(inner=Function(arg=Var(name='x'), body=Binop(op=<BinopKind.ADD: 1>, "
            "left=Var(name='x'), right=Int(value=3))), outer=Function(arg=Var(name='x'), "
            "body=Binop(op=<BinopKind.MUL: 3>, left=Var(name='x'), right=Int(value=2))))",
        )

    def test_pretty_print_where(self) -> None:
        obj = Where(
            Binop(BinopKind.ADD, Var("a"), Var("b")),
            Assign(Var("a"), Int(1)),
        )
        self.assertEqual(
            str(obj),
            "Where(body=Binop(op=<BinopKind.ADD: 1>, left=Var(name='a'), "
            "right=Var(name='b')), binding=Assign(name=Var(name='a'), value=Int(value=1)))",
        )

    def test_pretty_print_assert(self) -> None:
        obj = Assert(Int(123), Symbol("true"))
        self.assertEqual(str(obj), "Assert(value=Int(value=123), cond=Symbol(value='true'))")

    def test_pretty_print_envobject(self) -> None:
        obj = EnvObject({"x": Int(1)})
        self.assertEqual(str(obj), "EnvObject(keys=dict_keys(['x']))")

    def test_pretty_print_matchcase(self) -> None:
        obj = MatchCase(pattern=Int(1), body=Int(2))
        self.assertEqual(str(obj), "MatchCase(pattern=Int(value=1), body=Int(value=2))")

    def test_pretty_print_matchfunction(self) -> None:
        obj = MatchFunction([MatchCase(Var("y"), Var("x"))])
        self.assertEqual(str(obj), "MatchFunction(cases=[MatchCase(pattern=Var(name='y'), body=Var(name='x'))])")

    def test_pretty_print_relocation(self) -> None:
        obj = Relocation("relocate")
        self.assertEqual(str(obj), "Relocation(name='relocate')")

    def test_pretty_print_nativefunction(self) -> None:
        obj = NativeFunction("times2", lambda x: Int(x.value * 2))  # type: ignore [attr-defined]
        self.assertEqual(str(obj), "NativeFunction(name=times2)")

    def test_pretty_print_closure(self) -> None:
        obj = Closure({"a": Int(123)}, Function(Var("x"), Var("x")))
        self.assertEqual(
            str(obj), "Closure(env={'a': Int(value=123)}, func=Function(arg=Var(name='x'), body=Var(name='x')))"
        )

    def test_pretty_print_record(self) -> None:
        obj = Record({"a": Int(1), "b": Int(2)})
        self.assertEqual(str(obj), "{a = 1, b = 2}")

    def test_pretty_print_access(self) -> None:
        obj = Access(Record({"a": Int(4)}), Var("a"))
        self.assertEqual(str(obj), "Access(obj=Record(data={'a': Int(value=4)}), at=Var(name='a'))")

    def test_pretty_print_symbol(self) -> None:
        obj = Symbol("x")
        self.assertEqual(str(obj), "#x")


def fetch(url: Object) -> Object:
    if not isinstance(url, String):
        raise TypeError(f"fetch expected String, but got {type(url).__name__}")
    with urllib.request.urlopen(url.value) as f:
        return String(f.read().decode("utf-8"))


def make_object(pyobj: object) -> Object:
    assert not isinstance(pyobj, Object)
    if isinstance(pyobj, int):
        return Int(pyobj)
    if isinstance(pyobj, str):
        return String(pyobj)
    if isinstance(pyobj, list):
        return List([make_object(o) for o in pyobj])
    if isinstance(pyobj, dict):
        # Assumed to only be called with JSON, so string keys.
        return Record({key: make_object(value) for key, value in pyobj.items()})
    raise NotImplementedError(type(pyobj))


def jsondecode(obj: Object) -> Object:
    if not isinstance(obj, String):
        raise TypeError(f"jsondecode expected String, but got {type(obj).__name__}")
    data = json.loads(obj.value)
    return make_object(data)


def listlength(obj: Object) -> Object:
    # TODO(max): Implement in scrapscript once list pattern matching is
    # implemented.
    if not isinstance(obj, List):
        raise TypeError(f"listlength expected List, but got {type(obj).__name__}")
    return Int(len(obj.items))


STDLIB = {
    "$$add": Closure({}, Function(Var("x"), Function(Var("y"), Binop(BinopKind.ADD, Var("x"), Var("y"))))),
    "$$fetch": NativeFunction("$$fetch", fetch),
    "$$jsondecode": NativeFunction("$$jsondecode", jsondecode),
    "$$serialize": NativeFunction("$$serialize", lambda obj: Bytes(serialize(obj))),
    "$$listlength": NativeFunction("$$listlength", listlength),
}


PRELUDE = """
id = x -> x

. quicksort =
  | [] -> []
  | [p, ...xs] -> (concat ((quicksort (ltp xs p)) +< p) (quicksort (gtp xs p))
    . gtp = xs -> p -> filter (x -> x >= p) xs
    . ltp = xs -> p -> filter (x -> x < p) xs)

. filter = f ->
  | [] -> []
  | [x, ...xs] -> f x |> | #true -> x >+ filter f xs
                         | #false -> filter f xs

. concat = xs ->
  | [] -> xs
  | [y, ...ys] -> concat (xs +< y) ys

. map = f ->
  | [] -> []
  | [x, ...xs] -> f x >+ map f xs

. range =
  | 1 -> [0]
  | i -> range (i - 1) +< (i - 1)

. foldr = f -> a ->
  | [] -> a
  | [x, ...xs] -> f x (foldr f a xs)

. take =
  | 0 -> xs -> []
  | n ->
    | [] -> []
    | [x, ...xs] -> x >+ take (n - 1) xs
    
. all = f ->
  | [] -> #true
  | [x, ...xs] -> f x && all f xs

. any = f ->
  | [] -> #false
  | [x, ...xs] -> f x || any f xs
"""


def boot_env() -> Env:
    env_object = eval_exp(STDLIB, parse(tokenize(PRELUDE)))
    assert isinstance(env_object, EnvObject)
    return env_object.env


class Completer:
    def __init__(self, env: Env) -> None:
        self.env: Env = env
        self.matches: typing.List[str] = []

    def complete(self, text: str, state: int) -> Optional[str]:
        assert "@" not in text, "TODO: handle attr/index access"
        if state == 0:
            options = sorted(self.env.keys())
            if not text:
                self.matches = options[:]
            else:
                self.matches = [key for key in options if key.startswith(text)]
        try:
            return self.matches[state]
        except IndexError:
            return None


REPL_HISTFILE = os.path.expanduser(".scrap-history")


class ScrapRepl(code.InteractiveConsole):
    def __init__(self, *args: Any, **kwargs: Any) -> None:
        super().__init__(*args, **kwargs)
        self.env: Env = boot_env()

    def enable_readline(self) -> None:
        assert readline, "Can't enable readline without readline module"
        if os.path.exists(REPL_HISTFILE):
            readline.read_history_file(REPL_HISTFILE)
        # what determines the end of a word; need to set so $ can be part of a
        # variable name
        readline.set_completer_delims(" \t\n;")
        # TODO(max): Add completion per scope, not just for global environment.
        readline.set_completer(Completer(self.env).complete)
        readline.parse_and_bind("set show-all-if-ambiguous on")
        readline.parse_and_bind("tab: menu-complete")

    def finish_readline(self) -> None:
        assert readline, "Can't finish readline without readline module"
        histfile_size = 1000
        readline.set_history_length(histfile_size)
        readline.write_history_file(REPL_HISTFILE)

    def runsource(self, source: str, filename: str = "<input>", symbol: str = "single") -> bool:
        try:
            tokens = tokenize(source)
            logger.debug("Tokens: %s", tokens)
            ast = parse(tokens)
            logger.debug("AST: %s", ast)
            result = eval_exp(self.env, ast)
            assert isinstance(self.env, dict)  # for .update()/__setitem__
            if isinstance(result, EnvObject):
                self.env.update(result.env)
            else:
                self.env["_"] = result
            print(result)
        except UnexpectedEOFError:
            # Need to read more text
            return True
        except ParseError as e:
            print(f"Parse error: {e}", file=sys.stderr)
        except Exception as e:
            print(f"Error: {e}", file=sys.stderr)
        return False


def eval_command(args: argparse.Namespace) -> None:
    if args.debug:
        logging.basicConfig(level=logging.DEBUG)

    program = args.program_file.read()
    tokens = tokenize(program)
    logger.debug("Tokens: %s", tokens)
    ast = parse(tokens)
    logger.debug("AST: %s", ast)
    result = eval_exp(boot_env(), ast)
    print(result)


def apply_command(args: argparse.Namespace) -> None:
    if args.debug:
        logging.basicConfig(level=logging.DEBUG)

    tokens = tokenize(args.program)
    logger.debug("Tokens: %s", tokens)
    ast = parse(tokens)
    logger.debug("AST: %s", ast)
    result = eval_exp(boot_env(), ast)
    print(result)


def repl_command(args: argparse.Namespace) -> None:
    if args.debug:
        logging.basicConfig(level=logging.DEBUG)

    repl = ScrapRepl()
    if readline:
        repl.enable_readline()
    repl.interact(banner="")
    if readline:
        repl.finish_readline()


def test_command(args: argparse.Namespace) -> None:
    if args.debug:
        # pylint: disable=protected-access
        __import__("sys").modules["unittest.util"]._MAX_LENGTH = 999999999
    # Pass on the rest of the positionals (for filtering tests and so on)
    unittest.main(argv=[__file__, *args.unittest_args])


<<<<<<< HEAD
class ScrapError(Exception):
    pass


def _ensure_pygit2() -> ModuleType:
    try:
        import pygit2

        assert isinstance(pygit2, ModuleType)
        return pygit2
    except ImportError:
        raise ScrapError("Please install pygit2 to work with scrapyards")


def yard_init(path: str) -> None:
    git = _ensure_pygit2()
    branch_name = "trunk"
    repo = git.init_repository(path, initial_head=branch_name, bare=True)
    try:
        repo.head
    except git.GitError:
        pass
    else:
        raise ScrapError("Scrapyard already initialized; cannot init scrapyard again")
    # Make an initial commit so that all other commands can do the normal
    # commit flow
    ref = "HEAD"
    author = repo.default_signature
    # Make an empty tree
    tree_id = repo.TreeBuilder().write()
    message = "Initialize scrapyard"
    parents: object = []
    commit = repo.create_commit(ref, author, author, message, tree_id, parents)
    assert commit == repo.branches[branch_name].target
    assert commit == repo.head.target


def yard_init_command(args: argparse.Namespace) -> None:
    yard_init(args.yard)


def yard_commit(path: str, scrap_name: str, obj: Object) -> Tuple[str, str]:
    git = _ensure_pygit2()
    # Find the scrapyard
    repo_path = git.discover_repository(path)
    if repo_path is None:
        raise ScrapError(f"Please create a scrapyard; {path!r} is not initialized")
    repo = git.Repository(repo_path, git.GIT_REPOSITORY_OPEN_BARE)
    serialized = serialize(obj)
    # Make a git tree starting from previous commit's tree
    prev_commit = repo.get(repo.head.target)
    root = repo.TreeBuilder(prev_commit.tree)
    obj_id = repo.create_blob(serialized)
    # TODO(max): Figure out how to handle names like a/b; make directories?
    root.insert(scrap_name, obj_id, git.GIT_FILEMODE_BLOB)
    tree_id = root.write()
    # Commit the tree
    ref = repo.head.name
    author = repo.default_signature
    message = f"Update {scrap_name}"
    parents = [repo.head.target]
    commit = repo.create_commit(ref, author, author, message, tree_id, parents)
    assert commit == repo.branches["trunk"].target
    assert commit == repo.head.target
    return scrap_name, obj_id


def yard_commit_command(args: argparse.Namespace) -> None:
    obj = eval_exp(STDLIB, parse(tokenize(args.program_file.read())))
    scrap_name, obj_id = yard_commit(args.yard, args.scrap_name, obj)
    print(args.scrap_name, obj_id)
=======
def serve_command(args: argparse.Namespace) -> None:
    if args.debug:
        logging.basicConfig(level=logging.DEBUG)
    server: Union[type[socketserver.TCPServer], type[socketserver.ForkingTCPServer]]
    if args.fork:
        server = socketserver.ForkingTCPServer
    else:
        server = socketserver.TCPServer
    server.allow_reuse_address = True
    with server(("", args.port), ScrapReplServer) as httpd:
        host, port = httpd.server_address
        print(f"serving at http://{host!s}:{port}")
        httpd.serve_forever()
>>>>>>> 79b807bf


def main() -> None:
    parser = argparse.ArgumentParser(prog="scrapscript")
    subparsers = parser.add_subparsers(dest="command")

    repl = subparsers.add_parser("repl")
    repl.set_defaults(func=repl_command)
    repl.add_argument("--debug", action="store_true")

    test = subparsers.add_parser("test")
    test.set_defaults(func=test_command)
    test.add_argument("unittest_args", nargs="*")
    test.add_argument("--debug", action="store_true")

    eval_ = subparsers.add_parser("eval")
    eval_.set_defaults(func=eval_command)
    eval_.add_argument("program_file", type=argparse.FileType("r"))
    eval_.add_argument("--debug", action="store_true")

    apply = subparsers.add_parser("apply")
    apply.set_defaults(func=apply_command)
    apply.add_argument("program")
    apply.add_argument("--debug", action="store_true")

<<<<<<< HEAD
    yard = subparsers.add_parser("yard").add_subparsers(dest="command", required=True)
    yard_init = yard.add_parser("init")
    yard_init.set_defaults(func=yard_init_command)
    yard_init.add_argument("yard")
    yard_commit = yard.add_parser("commit")
    yard_commit.set_defaults(func=yard_commit_command)
    yard_commit.add_argument("yard")
    yard_commit.add_argument("scrap_name")
    yard_commit.add_argument("program_file", type=argparse.FileType("r"))
=======
    serve = subparsers.add_parser("serve")
    serve.set_defaults(func=serve_command)
    serve.add_argument("--port", type=int, default=8000)
    serve.add_argument("--debug", action="store_true")
    serve.add_argument("--fork", action="store_true")
>>>>>>> 79b807bf

    args = parser.parse_args()
    if not args.command:
        args.debug = False
        repl_command(args)
    else:
        args.func(args)


if __name__ == "__main__":
    main()<|MERGE_RESOLUTION|>--- conflicted
+++ resolved
@@ -18,13 +18,8 @@
 import urllib.parse
 from dataclasses import dataclass
 from enum import auto
-<<<<<<< HEAD
-from types import ModuleType, FunctionType
-from typing import Any, Callable, Dict, Mapping, Optional, Tuple, Union
-=======
 from types import FunctionType, ModuleType
 from typing import Any, Callable, Dict, Mapping, Optional, Set, Tuple, Union
->>>>>>> 79b807bf
 
 readline: Optional[ModuleType]
 try:
@@ -380,7 +375,6 @@
     elif isinstance(token, FloatLit):
         l = Float(token.value)
     elif isinstance(token, Name):
-<<<<<<< HEAD
         sha_prefix = "$sha1'"
         if token.value.startswith(sha_prefix):
             hash = token.value[len(sha_prefix) :]
@@ -388,12 +382,8 @@
         else:
             # TODO: Handle kebab case vars
             l = Var(token.value)
-=======
-        # TODO: Handle kebab case vars
-        l = Var(token.value)
     elif isinstance(token, SymbolToken):
         l = Symbol(token.value)
->>>>>>> 79b807bf
     elif isinstance(token, BytesLit):
         base = token.base
         if base == 85:
@@ -654,10 +644,6 @@
         assert isinstance(msg["name"], str)
         return Var(msg["name"])
 
-    def __str__(self) -> str:
-        return self.name
-
-<<<<<<< HEAD
 @dataclass(eq=True, frozen=True, unsafe_hash=True)
 class HashVar(Object):
     name: str
@@ -671,6 +657,10 @@
         assert isinstance(msg["name"], str)
         return HashVar(msg["name"])
 
+    def __str__(self) -> str:
+        return self.name
+
+
 
 @dataclass(eq=True, frozen=True, unsafe_hash=True)
 class Bool(Object):
@@ -678,8 +668,12 @@
 
     def serialize(self) -> Dict[bytes, object]:
         return {b"type": b"Bool", b"value": self.value}
-=======
->>>>>>> 79b807bf
+
+    @staticmethod
+    def deserialize(msg: Dict[str, object]) -> "Bool":
+        assert msg["type"] == "Bool"
+        assert isinstance(msg["value"], int)
+        return Bool(bool(msg["value"]))
 
 @dataclass(eq=True, frozen=True, unsafe_hash=True)
 class Hole(Object):
@@ -1315,7 +1309,8 @@
         clo_inner = eval_exp(env, exp.inner)
         clo_outer = eval_exp(env, exp.outer)
         return Closure({}, Function(Var("x"), Apply(clo_outer, Apply(clo_inner, Var("x")))))
-<<<<<<< HEAD
+    elif isinstance(exp, Spread):
+        raise RuntimeError("cannot evaluate a spread")
     if isinstance(exp, HashVar):
         yard_location = env["$$scrapyard"]
         assert isinstance(yard_location, String)
@@ -1330,10 +1325,6 @@
         if not isinstance(obj, git.Blob):
             raise ScrapError(f"Object $sha1'{exp.name} is not a blob")
         return deserialize(obj.data.decode("utf-8"))
-=======
-    elif isinstance(exp, Spread):
-        raise RuntimeError("cannot evaluate a spread")
->>>>>>> 79b807bf
     raise NotImplementedError(f"eval_exp not implemented for {exp}")
 
 
@@ -3080,7 +3071,6 @@
         with self.assertRaisesRegex(TypeError, re.escape("expected #true or #false, got Int")):
             eval_exp({}, exp)
 
-<<<<<<< HEAD
     @unittest.skipIf(_dont_have_pygit2(), "Can't run test without pygit2")
     def test_hash_var_looks_up_in_scrapyard(self) -> None:
         # TODO(max): Do this in-memory instead of on-disk
@@ -3092,12 +3082,10 @@
             result = eval_exp(env, HashVar("a8788e4ad848bac02d1c6ad76375aad65b7c5387"))
             self.assertEqual(result, Int(100))
 
-=======
     def test_eval_record_with_spread_fails(self) -> None:
         exp = Record({"x": Spread()})
         with self.assertRaisesRegex(RuntimeError, "cannot evaluate a spread"):
             eval_exp({}, exp)
->>>>>>> 79b807bf
 
     def test_eval_symbol_returns_symbol(self) -> None:
         self.assertEqual(eval_exp({}, Symbol("abc")), Symbol("abc"))
@@ -4589,7 +4577,6 @@
     unittest.main(argv=[__file__, *args.unittest_args])
 
 
-<<<<<<< HEAD
 class ScrapError(Exception):
     pass
 
@@ -4661,7 +4648,7 @@
     obj = eval_exp(STDLIB, parse(tokenize(args.program_file.read())))
     scrap_name, obj_id = yard_commit(args.yard, args.scrap_name, obj)
     print(args.scrap_name, obj_id)
-=======
+
 def serve_command(args: argparse.Namespace) -> None:
     if args.debug:
         logging.basicConfig(level=logging.DEBUG)
@@ -4675,8 +4662,6 @@
         host, port = httpd.server_address
         print(f"serving at http://{host!s}:{port}")
         httpd.serve_forever()
->>>>>>> 79b807bf
-
 
 def main() -> None:
     parser = argparse.ArgumentParser(prog="scrapscript")
@@ -4701,7 +4686,6 @@
     apply.add_argument("program")
     apply.add_argument("--debug", action="store_true")
 
-<<<<<<< HEAD
     yard = subparsers.add_parser("yard").add_subparsers(dest="command", required=True)
     yard_init = yard.add_parser("init")
     yard_init.set_defaults(func=yard_init_command)
@@ -4711,13 +4695,12 @@
     yard_commit.add_argument("yard")
     yard_commit.add_argument("scrap_name")
     yard_commit.add_argument("program_file", type=argparse.FileType("r"))
-=======
+
     serve = subparsers.add_parser("serve")
     serve.set_defaults(func=serve_command)
     serve.add_argument("--port", type=int, default=8000)
     serve.add_argument("--debug", action="store_true")
     serve.add_argument("--fork", action="store_true")
->>>>>>> 79b807bf
 
     args = parser.parse_args()
     if not args.command:
